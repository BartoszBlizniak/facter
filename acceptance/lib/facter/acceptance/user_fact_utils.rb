--- conflicted
+++ resolved
@@ -118,7 +118,6 @@
         EOM
       end
 
-<<<<<<< HEAD
       # Return the correct shell path for Unix system under test
       #
       def user_shell(agent)
@@ -127,13 +126,13 @@
         else
           '/bin/bash'
         end
-=======
+      end
+
       # Returns a boolean indicating whether or not the host
       # is a power linux machine
       def power_linux?(host)
         variant, _, arch, __ = host['platform'].to_array
         variant =~ /el|sles|ubuntu/ && arch =~ /ppc64/
->>>>>>> d5af4cf9
       end
     end
   end
