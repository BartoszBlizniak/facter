module Facter
  module Acceptance
    module UserFactUtils

      # Determine paths for testing custom and external facts.
      # Paths vary by platform.

      # Retrieve the path of a non-standard directory for custom or external facts.
      #
      def get_user_fact_dir(platform, version)
        if platform =~ /windows/
          if version < 6.0
            File.join('C:', 'Documents and Settings', 'All Users', 'Application Data', 'PuppetLabs', 'facter', 'custom')
          else
            File.join('C:', 'ProgramData', 'PuppetLabs', 'facter', 'custom')
          end
        else
          File.join('/', 'opt', 'puppetlabs', 'facter', 'custom')
        end
      end

      # Retrieve the path of the standard facts.d directory.
      #
      def get_factsd_dir(platform, version)
        if platform =~ /windows/
          if version < 6.0
            File.join('C:', 'Documents and Settings', 'All Users', 'Application Data', 'PuppetLabs', 'facter', 'facts.d')
          else
            File.join('C:', 'ProgramData', 'PuppetLabs', 'facter', 'facts.d')
          end
        else
          File.join('/', 'opt', 'puppetlabs', 'facter', 'facts.d')
        end
      end

      # Retrieve the path of the standard cached facts directory.
      #
      def get_cached_facts_dir(platform, version)
        if platform =~ /windows/
          if version < 6.0
            File.join('C:', 'Documents and Settings', 'All Users', 'Application Data', 'PuppetLabs', 'facter', 'cache', 'cached_facts')
          else
            File.join('C:', 'ProgramData', 'PuppetLabs', 'facter', 'cache', 'cached_facts')
          end
        else
          File.join('/', 'opt', 'puppetlabs', 'facter', 'cache', 'cached_facts')
        end
      end

      # Retrieve the path of the facts.d directory in /etc/facter on Unix systems
      #
      def get_etc_factsd_dir(platform)
        if platform =~ /windows/
          raise "get_etc_factsd_dir: not a supported directory on Windows"
        else
          File.join('/', 'etc', 'facter', 'facts.d')
        end
      end

      # Retrieve the path of the facts.d diretory in /etc/puppetlabs/facter on Unix systems
      #
      def get_etc_puppetlabs_factsd_dir(platform)
        if platform =~ /windows/
          raise "get_etc_puppetlabs_factsd_dir: not a supported directory on Windows"
        else
          File.join('/', 'etc', 'puppetlabs', 'facter', 'facts.d')
        end
      end

      # Retrieve the extension to use for an external fact script.
      # Windows uses '.bat' and everything else uses '.sh'
      def get_external_fact_script_extension(platform)
        if platform =~ /windows/
          '.bat'
        else
          '.sh'
        end
      end

      # Retrieve the path to default location of facter.conf file.
      #
      def get_default_fact_dir(platform, version)
        if platform =~ /windows/
          File.join('C:', 'ProgramData', 'PuppetLabs', 'facter', 'etc')
        else
          File.join('/', 'etc', 'puppetlabs', 'facter')
        end
      end

      # Return the content for an external fact based on the platform supplied
      #
      def external_fact_content(platform, key='external_fact', value='test_value')
        unix_content = <<EOM
#!/bin/sh
echo "#{key}=#{value}"
EOM

        win_content = <<EOM
@echo off
echo #{key}=#{value}
EOM

        if platform =~ /windows/
          win_content
        else
          unix_content
        end
      end

      # Return the content for a custom fact
      #
      def custom_fact_content(key='custom_fact', value='custom_value', *args)
        <<-EOM
  Facter.add('#{key}') do
    setcode {'#{value}'}
    #{args.empty? ? '' : args.join('\n')}
  end
        EOM
      end
<<<<<<< HEAD

      # Return the correct shell path for Unix system under test
      #
      def user_shell(agent)
        if agent['platform'] =~ /aix/
          '/usr/bin/bash'
        else
          '/bin/bash'
        end
      end

      # Returns a boolean indicating whether or not the host
      # is a power linux machine
      def power_linux?(host)
        variant, _, arch, __ = host['platform'].to_array
        variant =~ /el|sles|ubuntu/ && arch =~ /ppc64/
      end
=======
>>>>>>> 09e7cfe3
    end
  end
end<|MERGE_RESOLUTION|>--- conflicted
+++ resolved
@@ -117,7 +117,6 @@
   end
         EOM
       end
-<<<<<<< HEAD
 
       # Return the correct shell path for Unix system under test
       #
@@ -128,15 +127,6 @@
           '/bin/bash'
         end
       end
-
-      # Returns a boolean indicating whether or not the host
-      # is a power linux machine
-      def power_linux?(host)
-        variant, _, arch, __ = host['platform'].to_array
-        variant =~ /el|sles|ubuntu/ && arch =~ /ppc64/
-      end
-=======
->>>>>>> 09e7cfe3
     end
   end
 end