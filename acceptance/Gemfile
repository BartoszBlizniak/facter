--- conflicted
+++ resolved
@@ -10,11 +10,7 @@
   end
 end
 
-<<<<<<< HEAD
-gem "beaker", *location_for(ENV['BEAKER_VERSION'] || "~> 3.1")
-=======
 gem "beaker", *location_for(ENV['BEAKER_VERSION'] || "~> 3.10")
->>>>>>> eff843e3
 gem "beaker-hostgenerator", *location_for(ENV['BEAKER_HOSTGENERATOR_VERSION'] || "~> 0.3")
 gem "beaker-abs", *location_for(ENV['BEAKER_ABS_VERSION'] || "~> 0.2")
 gem 'rake', "~> 10.1.0"
