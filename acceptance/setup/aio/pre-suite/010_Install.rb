--- conflicted
+++ resolved
@@ -4,13 +4,6 @@
 
 test_name "Install Packages"
 
-<<<<<<< HEAD
-step "Install repositories on target machines..." do
-  sha = ENV['SHA'] || ENV['GIT_SHA']
-  hosts.each do |host|
-    install_repos_on(host, 'puppet-agent', sha, 'repo-configs')
-  end
-=======
 step "Install puppet-agent..." do
   opts = {
     :puppet_collection    => 'PC1',
@@ -18,7 +11,6 @@
     :puppet_agent_version => ENV['SUITE_VERSION'] || ENV['SHA']
   }
   install_puppet_agent_dev_repo_on(hosts, opts)
->>>>>>> 15b34192
 end
 
 # make sure install is sane, beaker has already added puppet and ruby
