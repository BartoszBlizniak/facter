--- conflicted
+++ resolved
@@ -1,13 +1,9 @@
 # This test ensures that the cli.log-level config file setting works
 # properly. The value of the setting should be a string indicating the
 # logging level.
-<<<<<<< HEAD
-test_name "log-level setting can be used to specific logging level" do
+test_name "C99990: log-level setting can be used to specific logging level" do
   require 'facter/acceptance/user_fact_utils'
   extend Facter::Acceptance::UserFactUtils
-=======
-test_name "C99990: log-level setting can be used to specific logging level" do
->>>>>>> eff843e3
 
   config = <<EOM
 cli : {
@@ -23,11 +19,7 @@
       create_remote_file(agent, config_file, config)
 
       teardown do
-<<<<<<< HEAD
         on(agent, "rm -rf '#{config_dir}'", :acceptable_exit_codes => [0,1])
-=======
-        on(agent, "rm -rf '#{config_dir}'")
->>>>>>> eff843e3
       end
 
       step "log-level set to debug should print DEBUG output to stderr" do
