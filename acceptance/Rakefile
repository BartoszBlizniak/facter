--- conflicted
+++ resolved
@@ -1,8 +1,6 @@
 require 'rake/clean'
 require 'pp'
 require 'yaml'
-<<<<<<< HEAD
-=======
 require 'securerandom'
 require 'fileutils'
 require 'beaker-hostgenerator'
@@ -10,7 +8,6 @@
 $LOAD_PATH << File.expand_path(File.join(File.dirname(__FILE__), 'lib'))
 require 'puppet/acceptance/git_utils'
 extend Puppet::Acceptance::GitUtils
->>>>>>> 11915909
 
 ONE_DAY_IN_SECS = 24 * 60 * 60
 PRESERVED_HOSTS_FILENAME = 'hosts_preserved.yml'
@@ -108,11 +105,9 @@
   return options_file
 end
 
-<<<<<<< HEAD
 def beaker_test(mode = :aio, options = {})
   options_file = write_merged_options_file(mode,options)
   args = generate_beaker_cli_flags(options_file)
-=======
   tests = ENV['TESTS'] || ENV['TEST']
   tests_opt = "--tests=#{tests}" if tests
 
@@ -136,7 +131,6 @@
   overriding_options = ENV['OPTIONS']
 
   args = ["--options-file", options_file, config_opt, tests_opt, overriding_options].compact
->>>>>>> 11915909
 
   begin
     sh("beaker", *args)
@@ -229,14 +223,9 @@
   namespace :test do
 
     USAGE = <<-EOS
-<<<<<<< HEAD
 May specify project SHA environment variable, which can be a branch, release version number, or commit SHA.
-Also must set HOSTS=config/nodes/foo.yaml or include it in an options.rb for Beaker.
-=======
-Requires commit SHA to be put under test as environment variable: SHA='<sha>'.
 Also must set CONFIG=config/nodes/foo.yaml or include it in an options.rb for Beaker,
 or specify TEST_TARGET in a form beaker-hostgenerator accepts, e.g. ubuntu1504-64a.
->>>>>>> 11915909
 You may set TESTS=path/to/test,and/more/tests.
 You may set additional Beaker OPTIONS='--more --options'
 If testing from git checkouts, you may optionally set the github fork to checkout from using FORK='other-puppet-fork'.
