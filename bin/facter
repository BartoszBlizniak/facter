#!/usr/bin/env ruby
#
# = Synopsis
#
# Collect and display facts about the system.
#
# = Usage
#
#   facter [-d|--debug] [-h|--help] [-p|--puppet] [-v|--version] [-y|--yaml] [fact] [fact] [...]
#
# = Description
#
# Collect and display facts about the current system.  The library behind
# Facter is easy to expand, making Facter an easy way to collect information
# about a system from within the shell or within Ruby.
#
# If no facts are specifically asked for, then all facts will be returned.
#
# = Options
#
# yaml::
#   Emit facts in YAML format.
<<<<<<< HEAD
=======
#
# debug::
#   Enable debugging.
#
# timing::
#   Enable timing.
#
# help::
#   Print this help message
>>>>>>> 07f186d5
#
# puppet::
#   Load the Puppet libraries, thus allowing Facter to load Puppet-specific facts.
#
# version::
#   Print the version and exit.
#
<<<<<<< HEAD
# help::
#   Print this help message.
#
# debug::
#   Enable debugging.
#
# trace::
#   Enable backtraces.
#
=======
>>>>>>> 07f186d5
# = Example
#
#   facter kernel
#
# = Author
#
# Luke Kanies
#
# = Copyright
#
# Copyright (c) 2006 Reductive Labs, LLC
# Licensed under the GNU Public License

require 'facter/application'

Facter::Application.run(ARGV)<|MERGE_RESOLUTION|>--- conflicted
+++ resolved
@@ -20,18 +20,6 @@
 #
 # yaml::
 #   Emit facts in YAML format.
-<<<<<<< HEAD
-=======
-#
-# debug::
-#   Enable debugging.
-#
-# timing::
-#   Enable timing.
-#
-# help::
-#   Print this help message
->>>>>>> 07f186d5
 #
 # puppet::
 #   Load the Puppet libraries, thus allowing Facter to load Puppet-specific facts.
@@ -39,7 +27,6 @@
 # version::
 #   Print the version and exit.
 #
-<<<<<<< HEAD
 # help::
 #   Print this help message.
 #
@@ -49,8 +36,9 @@
 # trace::
 #   Enable backtraces.
 #
-=======
->>>>>>> 07f186d5
+# timing::
+#   Enable timing.
+#
 # = Example
 #
 #   facter kernel
