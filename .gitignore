--- conflicted
+++ resolved
@@ -3,10 +3,6 @@
 # YARD generated documentation
 .yardoc
 doc
-<<<<<<< HEAD
-.bundle
-=======
 .bundle/
->>>>>>> a7f83cc5
 vendor/
 Gemfile.lock