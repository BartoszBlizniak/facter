#! /usr/bin/env ruby

require 'spec_helper'
require 'facter/util/fact'

describe Facter::Util::Fact do
  it "should require a name" do
    lambda { Facter::Util::Fact.new }.should raise_error(ArgumentError)
  end

  it "should always downcase the name and convert it to a symbol" do
    Facter::Util::Fact.new("YayNess").name.should == :yayness
  end

  it "should issue a deprecation warning for use of ldapname" do
    Facter.expects(:warnonce).with("ldapname is deprecated and will be removed in a future version")
    Facter::Util::Fact.new("YayNess", :ldapname => "fooness")
<<<<<<< HEAD
  end

  it "should fail if an unknown option is provided" do
    lambda { Facter::Util::Fact.new('yay', :foo => :bar) }.should raise_error(ArgumentError)
=======
>>>>>>> 70c3003d
  end

  it "should have a method for adding resolution mechanisms" do
    Facter::Util::Fact.new("yay").should respond_to(:add)
  end

  describe "when adding resolution mechanisms" do
    before do
      @fact = Facter::Util::Fact.new("yay")

      @resolution = Facter::Util::Resolution.new("yay")
    end

    it "should be to create a new resolution instance with a block" do
      Facter::Util::Resolution.expects(:new).returns @resolution

      @fact.add { }
    end
    it "should instance_eval the passed block on the new resolution" do
      @fact.add {
        setcode { "foo" }
      }
      @fact.value.should == "foo"
    end

    it "should re-sort the resolutions by weight, so the most restricted resolutions are first" do
      @fact.add { has_weight 1; setcode { "1" } }
      @fact.add { has_weight 2; setcode { "2" } }
      @fact.add { has_weight 0; setcode { "0" } }
      @fact.value.should == "2"
    end
  end

  describe "looking up resolutions by name" do
    subject(:fact) { described_class.new('yay') }

    it "returns nil if no such resolution exists" do
      expect(fact.resolution('nope')).to be_nil
    end

    it "never returns anonymous resolutions" do
      fact.add() { setcode { 'anonymous' } }

      expect(fact.resolution(nil)).to be_nil
    end
  end

  describe "adding resolution mechanisms by name" do
    subject(:fact) { described_class.new('yay') }

    it "creates a new resolution if no such resolution exists" do
      res = stub 'resolution', :name => 'named'
      Facter::Util::Resolution.expects(:new).once.with('named').returns(res)

      fact.define_resolution('named')

      expect(fact.resolution('named')).to eq res
    end

    it "returns existing resolutions by name" do
      res = stub 'resolution', :name => 'named'
      Facter::Util::Resolution.expects(:new).once.with('named').returns(res)

      fact.define_resolution('named')
      fact.define_resolution('named')

      expect(fact.resolution('named')).to eq res
    end
  end

  it "should be able to return a value" do
    Facter::Util::Fact.new("yay").should respond_to(:value)
  end

  describe "when returning a value" do
    before do
      @fact = Facter::Util::Fact.new("yay")
    end

    it "should return nil if there are no resolutions" do
      Facter::Util::Fact.new("yay").value.should be_nil
    end

    it "should return the first value returned by a resolution" do
      r1 = stub 'r1', :weight => 2, :value => nil, :suitable? => true
      r2 = stub 'r2', :weight => 1, :value => "yay", :suitable? => true
      r3 = stub 'r3', :weight => 0, :value => "foo", :suitable? => true
      Facter::Util::Resolution.expects(:new).times(3).returns(r1).returns(r2).returns(r3)
      @fact.add { }
      @fact.add { }
      @fact.add { }

      @fact.value.should == "yay"
    end

    it "should short-cut returning the value once one is found" do
      r1 = stub 'r1', :weight => 2, :value => "foo", :suitable? => true
      r2 = stub 'r2', :weight => 1, :suitable? => true # would fail if 'value' were asked for
      Facter::Util::Resolution.expects(:new).times(2).returns(r1).returns(r2)
      @fact.add { }
      @fact.add { }

      @fact.value
    end

    it "should skip unsuitable resolutions" do
      r1 = stub 'r1', :weight => 2, :suitable? => false # would fail if 'value' were asked for'
      r2 = stub 'r2', :weight => 1, :value => "yay", :suitable? => true
      Facter::Util::Resolution.expects(:new).times(2).returns(r1).returns(r2)
      @fact.add { }
      @fact.add { }

      @fact.value.should == "yay"
    end

    it "should return nil if the value is the empty string" do
      r1 = stub 'r1', :suitable? => true, :value => ""
      Facter::Util::Resolution.expects(:new).returns r1
      @fact.add { }

      @fact.value.should be_nil
    end
  end

  describe '#flush' do
    subject do
      Facter::Util::Fact.new(:foo)
    end
    context 'basic facts using setcode' do
      it "flushes the cached value when invoked" do
        system = mock('some_system_call')
        system.expects(:data).twice.returns(100,200)

        subject.add { setcode { system.data } }
        5.times { subject.value.should == 100 }
        subject.flush
        subject.value.should == 200
      end
    end
    context 'facts using setcode and on_flush' do
      it 'invokes the block passed to on_flush' do
        model = { :data => "Hello World" }
        subject.add do
          on_flush { model[:data] = "FLUSHED!" }
          setcode { model[:data] }
        end
        subject.value.should == "Hello World"
        subject.flush
        subject.value.should == "FLUSHED!"
      end
    end
  end
end<|MERGE_RESOLUTION|>--- conflicted
+++ resolved
@@ -15,13 +15,6 @@
   it "should issue a deprecation warning for use of ldapname" do
     Facter.expects(:warnonce).with("ldapname is deprecated and will be removed in a future version")
     Facter::Util::Fact.new("YayNess", :ldapname => "fooness")
-<<<<<<< HEAD
-  end
-
-  it "should fail if an unknown option is provided" do
-    lambda { Facter::Util::Fact.new('yay', :foo => :bar) }.should raise_error(ArgumentError)
-=======
->>>>>>> 70c3003d
   end
 
   it "should have a method for adding resolution mechanisms" do
