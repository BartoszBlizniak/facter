#! /usr/bin/env ruby

require 'spec_helper'
require 'facter/util/manufacturer'

describe Facter::Manufacturer do
  before :each do
    Facter.clear
  end

  it "should return the system DMI table" do
    Facter::Manufacturer.should respond_to(:get_dmi_table)
  end

  it "should return nil on non-supported operating systems" do
    Facter.stubs(:value).with(:kernel).returns("SomeThing")
    Facter::Manufacturer.get_dmi_table().should be_nil
  end

  it "should parse prtdiag output on a sunfire v120" do
    Facter::Util::Resolution.stubs(:exec).returns(my_fixture_read("solaris_sunfire_v120_prtdiag"))
    Facter::Manufacturer.prtdiag_sparc_find_system_info()
    Facter.value(:manufacturer).should == "Sun Microsystems"
    Facter.value(:productname).should == "Sun Fire V120 (UltraSPARC-IIe 648MHz)"
  end

  it "should parse prtdiag output on a t5220" do
    Facter::Util::Resolution.stubs(:exec).returns(my_fixture_read("solaris_t5220_prtdiag"))
    Facter::Manufacturer.prtdiag_sparc_find_system_info()
    Facter.value(:manufacturer).should == "Sun Microsystems"
    Facter.value(:productname).should == "SPARC Enterprise T5220"
  end

<<<<<<< HEAD
=======
  it "should not set manufacturer or productname if prtdiag output is nil" do
    # Stub kernel so we don't have windows fall through to its own mechanism
    Facter.fact(:kernel).stubs(:value).returns("SunOS")
    Facter.fact(:hardwareisa).stubs(:value).returns("sparc")

    Facter::Util::Resolution.stubs(:exec).with(regexp_matches(/prtdiag/)).returns(nil)
    Facter::Manufacturer.prtdiag_sparc_find_system_info()
    Facter.value(:manufacturer).should be_nil
    Facter.value(:productname).should be_nil
  end

>>>>>>> e26885d5
  it "should strip white space on dmi output with spaces" do
    dmidecode_output = my_fixture_read("linux_dmidecode_with_spaces")
    Facter::Manufacturer.expects(:get_dmi_table).returns(dmidecode_output)
    Facter.fact(:kernel).stubs(:value).returns("Linux")

    query = { '[Ss]ystem [Ii]nformation' => [ { 'Product(?: Name)?:' => 'productname' } ] }

    Facter::Manufacturer.dmi_find_system_info(query)
    Facter.value(:productname).should == "MS-6754"
  end

  it "should handle output from smbios when run under sunos" do
    smbios_output = my_fixture_read("opensolaris_smbios")
    Facter::Manufacturer.expects(:get_dmi_table).returns(smbios_output)
    Facter.fact(:kernel).stubs(:value).returns("SunOS")

    query = { 'BIOS information' => [ { 'Release Date:' => 'reldate' } ] }

    Facter::Manufacturer.dmi_find_system_info(query)
    Facter.value(:reldate).should == "12/01/2006"
  end

  it "should not split on dmi keys containing the string Handle" do
    dmidecode_output = <<-eos
Handle 0x1000, DMI type 16, 15 bytes
Physical Memory Array
        Location: System Board Or Motherboard
        Use: System Memory
        Error Correction Type: None
        Maximum Capacity: 4 GB
        Error Information Handle: Not Provided
        Number Of Devices: 123

Handle 0x001F
        DMI type 127, 4 bytes.
        End Of Table
    eos
    Facter::Manufacturer.expects(:get_dmi_table).returns(dmidecode_output)
    Facter.fact(:kernel).stubs(:value).returns("Linux")
    query = { 'Physical Memory Array' => [ { 'Number Of Devices:' => 'ramslots'}]}
    Facter::Manufacturer.dmi_find_system_info(query)
    Facter.value(:ramslots).should == "123"
  end

  it "should match the key in the defined section and not the first one found" do
    dmidecode_output = <<-eos
Handle 0x000C, DMI type 7, 19 bytes
Cache Information
        Socket Designation: Internal L2 Cache
        Configuration: Enabled, Socketed, Level 2
        Operational Mode: Write Back
        Location: Internal
        Installed Size: 4096 KB
        Maximum Size: 4096 KB
        Supported SRAM Types:
                Burst
        Installed SRAM Type: Burst
        Speed: Unknown
        Error Correction Type: Single-bit ECC
        System Type: Unified
        Associativity: 8-way Set-associative

Handle 0x1000, DMI type 16, 15 bytes
Physical Memory Array
        Location: System Board Or Motherboard
        Use: System Memory
        Error Correction Type: None
        Maximum Capacity: 4 GB
        Error Information Handle: Not Provided
        Number Of Devices: 2

Handle 0x001F
        DMI type 127, 4 bytes.
        End Of Table
    eos
    Facter::Manufacturer.expects(:get_dmi_table).returns(dmidecode_output)
    Facter.fact(:kernel).stubs(:value).returns("Linux")
    query = { 'Physical Memory Array' => [ { 'Location:' => 'ramlocation'}]}
    Facter::Manufacturer.dmi_find_system_info(query)
    Facter.value(:ramlocation).should == "System Board Or Motherboard"
  end

  it "should return an appropriate uuid on linux" do
    Facter.fact(:kernel).stubs(:value).returns("Linux")
    dmidecode = my_fixture_read("intel_linux_dmidecode")
    Facter::Manufacturer.expects(:get_dmi_table).returns(dmidecode)

    query = { '[Ss]ystem [Ii]nformation' => [ { 'UUID:' => 'uuid' } ] }
    Facter::Manufacturer.dmi_find_system_info(query)
    Facter.value(:uuid).should == "60A98BB3-95B6-E111-AF74-4C72B9247D28"
  end

  def find_product_name(os)
    output_file = case os
      when "FreeBSD" then my_fixture("freebsd_dmidecode")
      when "SunOS" then my_fixture("opensolaris_smbios")
      end

    output = File.new(output_file).read()
    query = { '[Ss]ystem [Ii]nformation' => [ { 'Product(?: Name)?:' => "product_name_#{os}" } ] }

    Facter.fact(:kernel).stubs(:value).returns(os)
    Facter::Manufacturer.expects(:get_dmi_table).returns(output)

    Facter::Manufacturer.dmi_find_system_info(query)

    return Facter.value("product_name_#{os}")
  end

  it "should return the same result with smbios than with dmidecode" do
    find_product_name("FreeBSD").should_not == nil
    find_product_name("FreeBSD").should == find_product_name("SunOS")
  end

  it "should find information on Windows" do
    Facter.fact(:kernel).stubs(:value).returns("windows")
    require 'facter/util/wmi'

    bios = stubs 'bios'
    bios.stubs(:Manufacturer).returns("Phoenix Technologies LTD")
    bios.stubs(:Serialnumber).returns("56 4d 40 2b 4d 81 94 d6-e6 c5 56 a4 56 0c 9e 9f")

    product = stubs 'product'
    product.stubs(:Name).returns("VMware Virtual Platform")

    wmi = stubs 'wmi'
    wmi.stubs(:ExecQuery).with("select * from Win32_Bios").returns([bios])
    wmi.stubs(:ExecQuery).with("select * from Win32_Bios").returns([bios])
    wmi.stubs(:ExecQuery).with("select * from Win32_ComputerSystemProduct").returns([product])

    Facter::Util::WMI.stubs(:connect).returns(wmi)
    Facter.value(:manufacturer).should == "Phoenix Technologies LTD"
    Facter.value(:serialnumber).should == "56 4d 40 2b 4d 81 94 d6-e6 c5 56 a4 56 0c 9e 9f"
    Facter.value(:productname).should == "VMware Virtual Platform"
  end
end<|MERGE_RESOLUTION|>--- conflicted
+++ resolved
@@ -31,8 +31,6 @@
     Facter.value(:productname).should == "SPARC Enterprise T5220"
   end
 
-<<<<<<< HEAD
-=======
   it "should not set manufacturer or productname if prtdiag output is nil" do
     # Stub kernel so we don't have windows fall through to its own mechanism
     Facter.fact(:kernel).stubs(:value).returns("SunOS")
@@ -44,7 +42,6 @@
     Facter.value(:productname).should be_nil
   end
 
->>>>>>> e26885d5
   it "should strip white space on dmi output with spaces" do
     dmidecode_output = my_fixture_read("linux_dmidecode_with_spaces")
     Facter::Manufacturer.expects(:get_dmi_table).returns(dmidecode_output)
