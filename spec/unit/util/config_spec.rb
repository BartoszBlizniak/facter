--- conflicted
+++ resolved
@@ -6,49 +6,28 @@
   include PuppetlabsSpec::Files
 
   describe "is_windows? function" do
-<<<<<<< HEAD
-    it "should detect windows if Ruby Config::CONFIG['host_os'] returns a windows OS" do
+    it "should detect windows if Ruby RbConfig::CONFIG['host_os'] returns a windows OS" do
       host_os = ["mswin","win32","dos","mingw","cygwin"]
       host_os.each do |h|
         (defined?(RbConfig) ? RbConfig : Config)::CONFIG.stubs(:[]).with('host_os').returns(h)
-=======
-    it "should detect windows if Ruby RbConfig::CONFIG['host_os'] returns a windows OS" do
-      host_os = ["mswin","win32","dos","mingw","cygwin"]
-      host_os.each do |h|
-        RbConfig::CONFIG.stubs(:[]).with('host_os').returns(h)
->>>>>>> 242d9dfb
         Facter::Util::Config.is_windows?.should be_true
       end
     end
 
-<<<<<<< HEAD
-    it "should not detect windows if Ruby Config::CONFIG['host_os'] returns a non-windows OS" do
+    it "should not detect windows if Ruby RbConfig::CONFIG['host_os'] returns a non-windows OS" do
       host_os = ["darwin","linux"]
       host_os.each do |h|
         (defined?(RbConfig) ? RbConfig : Config)::CONFIG.stubs(:[]).with('host_os').returns(h)
-=======
-    it "should not detect windows if Ruby RbConfig::CONFIG['host_os'] returns a non-windows OS" do
-      host_os = ["darwin","linux"]
-      host_os.each do |h|
-        RbConfig::CONFIG.stubs(:[]).with('host_os').returns(h)
->>>>>>> 242d9dfb
         Facter::Util::Config.is_windows?.should be_false
       end
     end
   end
 
   describe "is_mac? function" do
-<<<<<<< HEAD
-    it "should detect mac if Ruby Config::CONFIG['host_os'] returns darwin" do
+    it "should detect mac if Ruby RbConfig::CONFIG['host_os'] returns darwin" do
       host_os = ["darwin"]
       host_os.each do |h|
         (defined?(RbConfig) ? RbConfig : Config)::CONFIG.stubs(:[]).with('host_os').returns(h)
-=======
-    it "should detect mac if Ruby RbConfig::CONFIG['host_os'] returns darwin" do
-      host_os = ["darwin"]
-      host_os.each do |h|
-        RbConfig::CONFIG.stubs(:[]).with('host_os').returns(h)
->>>>>>> 242d9dfb
         Facter::Util::Config.is_mac?.should be_true
       end
     end
