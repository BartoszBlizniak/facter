#! /usr/bin/env ruby

require 'spec_helper'
require 'facter/util/resolution'

describe Facter::Util::Resolution do
  include FacterSpec::ConfigHelper

  it "should require a name" do
    lambda { Facter::Util::Resolution.new }.should raise_error(ArgumentError)
  end

  it "should have a name" do
    Facter::Util::Resolution.new("yay").name.should == "yay"
  end

  it "should be able to set the value" do
    resolve = Facter::Util::Resolution.new("yay")
    resolve.value = "foo"
    resolve.value.should == "foo"
  end

  it "should have a method for setting the weight" do
    Facter::Util::Resolution.new("yay").should respond_to(:has_weight)
  end

  it "should have a method for setting the code" do
    Facter::Util::Resolution.new("yay").should respond_to(:setcode)
  end

  it "should support a timeout value" do
    Facter::Util::Resolution.new("yay").should respond_to(:timeout=)
  end

  it "should default to a timeout of 0 seconds" do
    Facter::Util::Resolution.new("yay").limit.should == 0
  end

  it "should default to nil for code" do
    Facter::Util::Resolution.new("yay").code.should be_nil
  end

  it "should default to nil for interpreter" do
    Facter.expects(:warnonce).with("The 'Facter::Util::Resolution.interpreter' method is deprecated and will be removed in a future version.")
    Facter::Util::Resolution.new("yay").interpreter.should be_nil
  end

  it "should provide a 'limit' method that returns the timeout" do
    res = Facter::Util::Resolution.new("yay")
    res.timeout = "testing"
    res.limit.should == "testing"
  end

<<<<<<< HEAD

  describe "when overriding environment variables" do
    it "should execute the caller's block with the specified env vars" do
      test_env = { "LC_ALL" => "C", "FOO" => "BAR" }
      Facter::Util::Resolution.with_env test_env do
        test_env.keys.each do |key|
          ENV[key].should == test_env[key]
        end
      end
    end

    it "should restore pre-existing environment variables to their previous values" do
      orig_env = {}
      new_env = {}
      # an arbitrary sentinel value to use to temporarily set the environment vars to
      sentinel_value = "Abracadabra"

      # grab some values from the existing ENV (arbitrarily choosing 3 here)
      ENV.keys.first(3).each do |key|
        # save the original values so that we can test against them later
        orig_env[key] = ENV[key]
        # create bogus temp values for the chosen keys
        new_env[key] = sentinel_value
      end

      # verify that, during the 'with_env', the new values are used
      Facter::Util::Resolution.with_env new_env do
        orig_env.keys.each do |key|
          ENV[key].should == new_env[key]
        end
      end

      # verify that, after the 'with_env', the old values are restored
      orig_env.keys.each do |key|
        ENV[key].should == orig_env[key]
      end
    end

    it "should not be affected by a 'return' statement in the yield block" do
      @sentinel_var = :resolution_test_foo.to_s

      # the intent of this test case is to test a yield block that contains a return statement.  However, it's illegal
      # to use a return statement outside of a method, so we need to create one here to give scope to the 'return'
      def handy_method()
        ENV[@sentinel_var] = "foo"
        new_env = { @sentinel_var => "bar" }

        Facter::Util::Resolution.with_env new_env do
          ENV[@sentinel_var].should == "bar"
          return
        end
      end

      handy_method()

      ENV[@sentinel_var].should == "foo"

    end
  end

=======
>>>>>>> 9b4caa3e
  describe "when setting the code" do
    before do
      Facter.stubs(:warnonce)
      @resolve = Facter::Util::Resolution.new("yay")
    end

    it "should deprecate the interpreter argument to 'setcode'" do
      Facter.expects(:warnonce).with("The interpreter parameter to 'setcode' is deprecated and will be removed in a future version.")
      @resolve.setcode "foo", "bar"
      @resolve.interpreter.should == "bar"
    end

    it "should deprecate the interpreter= method" do
      Facter.expects(:warnonce).with("The 'Facter::Util::Resolution.interpreter=' method is deprecated and will be removed in a future version.")
      @resolve.interpreter = "baz"
      @resolve.interpreter.should == "baz"
    end

    it "should deprecate the interpreter method" do
      Facter.expects(:warnonce).with("The 'Facter::Util::Resolution.interpreter' method is deprecated and will be removed in a future version.")
      @resolve.interpreter
    end

    it "should set the code to any provided string" do
      @resolve.setcode "foo"
      @resolve.code.should == "foo"
    end

    it "should set the code to any provided block" do
      block = lambda { }
      @resolve.setcode(&block)
      @resolve.code.should equal(block)
    end

    it "should prefer the string over a block" do
      @resolve.setcode("foo") { }
      @resolve.code.should == "foo"
    end

    it "should fail if neither a string nor block has been provided" do
      lambda { @resolve.setcode }.should raise_error(ArgumentError)
    end
  end

  describe 'callbacks when flushing facts' do
    class FlushFakeError < StandardError; end

    subject do
      Facter::Util::Resolution.new("jeff")
    end

    context '#on_flush' do
      it 'accepts a block with on_flush' do
        subject.on_flush() { raise NotImplementedError }
      end
    end

    context '#flush' do
      it 'calls the block passed to on_flush' do
        subject.on_flush() { raise FlushFakeError }
        expect { subject.flush }.to raise_error FlushFakeError
      end
    end
  end

  it "should be able to return a value" do
    Facter::Util::Resolution.new("yay").should respond_to(:value)
  end

  describe "when returning the value" do
    let(:fact_value) { "" }

    let(:utf16_string) do
      if String.method_defined?(:encode) && defined?(::Encoding)
        fact_value.encode(Encoding::UTF_16LE).freeze
      else
        [0x00, 0x00].pack('C*').freeze
      end
    end

    let(:expected_value) do
      if String.method_defined?(:encode) && defined?(::Encoding)
        fact_value.encode(Encoding::UTF_8).freeze
      else
        [0x00, 0x00].pack('C*').freeze
      end
    end

    before do
      @resolve = Facter::Util::Resolution.new("yay")
    end

    it "should return any value that has been provided" do
      @resolve.value = "foo"
      @resolve.value.should == "foo"
    end

    describe "and setcode has not been called" do
      it "should return nil" do
        Facter::Util::Resolution.expects(:exec).with(nil, nil).never
        @resolve.value.should be_nil
      end
    end

    describe "and the code is a string" do
      it "should return the result of executing the code" do
        @resolve.setcode "/bin/foo"
        Facter::Util::Resolution.expects(:exec).once.with("/bin/foo").returns "yup"

        @resolve.value.should == "yup"
      end

      it "it normalizes the resolved value" do
        @resolve.setcode "/bin/foo"

        Facter::Util::Resolution.expects(:exec).once.returns(utf16_string)

        expect(@resolve.value).to eq(expected_value)
      end

      describe "on non-windows systems" do
        before do
          given_a_configuration_of(:is_windows => false)
        end

        it "should return the result of executing the code" do
          @resolve.setcode "/bin/foo"
          Facter::Util::Resolution.expects(:exec).once.with("/bin/foo").returns "yup"

          @resolve.value.should == "yup"
        end

        it "it normalizes the resolved value" do
          @resolve.setcode "/bin/foo"

          Facter::Util::Resolution.expects(:exec).once.returns(utf16_string)

          expect(@resolve.value).to eq(expected_value)
        end
      end
    end

    describe "and the code is a block" do
      it "should warn but not fail if the code fails" do
        @resolve.setcode { raise "feh" }
        Facter.expects(:warn)
        @resolve.value.should be_nil
      end

      it "should return the value returned by the block" do
        @resolve.setcode { "yayness" }
        @resolve.value.should == "yayness"
      end

      it "it normalizes the resolved value" do
        @resolve.setcode { utf16_string }

        expect(@resolve.value).to eq(expected_value)
      end

      it "should use its limit method to determine the timeout, to avoid conflict when a 'timeout' method exists for some other reason" do
        @resolve.expects(:timeout).never
        @resolve.expects(:limit).returns "foo"
        Timeout.expects(:timeout).with("foo")

        @resolve.setcode { sleep 2; "raise This is a test"}
        @resolve.value
      end

      it "should timeout after the provided timeout" do
        Facter.expects(:warn)
        @resolve.timeout = 0.1
        @resolve.setcode { sleep 2; raise "This is a test" }
        Thread.expects(:new).yields

        @resolve.value.should be_nil
      end

      it "should waitall to avoid zombies if the timeout is exceeded" do
        Facter.stubs(:warn)
        @resolve.timeout = 0.1
        @resolve.setcode { sleep 2; raise "This is a test" }

        Thread.expects(:new).yields
        Process.expects(:waitall)

        @resolve.value
      end
    end
  end

  it "should return its value when converted to a string" do
    @resolve = Facter::Util::Resolution.new("yay")
    @resolve.expects(:value).returns "myval"
    @resolve.to_s.should == "myval"
  end

  it "should allow the adding of confines" do
    Facter::Util::Resolution.new("yay").should respond_to(:confine)
  end

  it "should provide a method for returning the number of confines" do
    @resolve = Facter::Util::Resolution.new("yay")
    @resolve.confine "one" => "foo", "two" => "fee"
    @resolve.weight.should == 2
  end

  it "should return 0 confines when no confines have been added" do
    Facter::Util::Resolution.new("yay").weight.should == 0
  end

  it "should provide a way to set the weight" do
    @resolve = Facter::Util::Resolution.new("yay")
    @resolve.has_weight(45)
    @resolve.weight.should == 45
  end

  it "should allow the weight to override the number of confines" do
    @resolve = Facter::Util::Resolution.new("yay")
    @resolve.confine "one" => "foo", "two" => "fee"
    @resolve.weight.should == 2
    @resolve.has_weight(45)
    @resolve.weight.should == 45
  end

  it "should have a method for determining if it is suitable" do
    Facter::Util::Resolution.new("yay").should respond_to(:suitable?)
  end

  describe "when adding confines" do
    before do
      @resolve = Facter::Util::Resolution.new("yay")
    end

    it "should accept a hash of fact names and values" do
      lambda { @resolve.confine :one => "two" }.should_not raise_error
    end

    it "should create a Util::Confine instance for every argument in the provided hash" do
      Facter::Util::Confine.expects(:new).with("one", "foo")
      Facter::Util::Confine.expects(:new).with("two", "fee")

      @resolve.confine "one" => "foo", "two" => "fee"
    end

    it "should accept a single fact with a block parameter" do
      lambda { @resolve.confine :one do true end }.should_not raise_error
    end

    it "should create a Util::Confine instance for the provided fact with block parameter" do
      block = lambda { true }
      Facter::Util::Confine.expects(:new).with("one")

      @resolve.confine("one", &block)
    end

    it "should accept a single block parameter" do
      lambda { @resolve.confine() do true end }.should_not raise_error
    end

    it "should create a Util::Confine instance for the provided block parameter" do
      block = lambda { true }
      Facter::Util::Confine.expects(:new)

      @resolve.confine(&block)
    end
  end

  describe "when determining suitability" do
    before do
      @resolve = Facter::Util::Resolution.new("yay")
    end

    it "should always be suitable if no confines have been added" do
      @resolve.should be_suitable
    end

    it "should be unsuitable if any provided confines return false" do
      confine1 = mock 'confine1', :true? => true
      confine2 = mock 'confine2', :true? => false
      Facter::Util::Confine.expects(:new).times(2).returns(confine1).then.returns(confine2)
      @resolve.confine :one => :two, :three => :four

      @resolve.should_not be_suitable
    end

    it "should be suitable if all provided confines return true" do
      confine1 = mock 'confine1', :true? => true
      confine2 = mock 'confine2', :true? => true
      Facter::Util::Confine.expects(:new).times(2).returns(confine1).then.returns(confine2)
      @resolve.confine :one => :two, :three => :four

      @resolve.should be_suitable
    end
  end
end<|MERGE_RESOLUTION|>--- conflicted
+++ resolved
@@ -51,69 +51,6 @@
     res.limit.should == "testing"
   end
 
-<<<<<<< HEAD
-
-  describe "when overriding environment variables" do
-    it "should execute the caller's block with the specified env vars" do
-      test_env = { "LC_ALL" => "C", "FOO" => "BAR" }
-      Facter::Util::Resolution.with_env test_env do
-        test_env.keys.each do |key|
-          ENV[key].should == test_env[key]
-        end
-      end
-    end
-
-    it "should restore pre-existing environment variables to their previous values" do
-      orig_env = {}
-      new_env = {}
-      # an arbitrary sentinel value to use to temporarily set the environment vars to
-      sentinel_value = "Abracadabra"
-
-      # grab some values from the existing ENV (arbitrarily choosing 3 here)
-      ENV.keys.first(3).each do |key|
-        # save the original values so that we can test against them later
-        orig_env[key] = ENV[key]
-        # create bogus temp values for the chosen keys
-        new_env[key] = sentinel_value
-      end
-
-      # verify that, during the 'with_env', the new values are used
-      Facter::Util::Resolution.with_env new_env do
-        orig_env.keys.each do |key|
-          ENV[key].should == new_env[key]
-        end
-      end
-
-      # verify that, after the 'with_env', the old values are restored
-      orig_env.keys.each do |key|
-        ENV[key].should == orig_env[key]
-      end
-    end
-
-    it "should not be affected by a 'return' statement in the yield block" do
-      @sentinel_var = :resolution_test_foo.to_s
-
-      # the intent of this test case is to test a yield block that contains a return statement.  However, it's illegal
-      # to use a return statement outside of a method, so we need to create one here to give scope to the 'return'
-      def handy_method()
-        ENV[@sentinel_var] = "foo"
-        new_env = { @sentinel_var => "bar" }
-
-        Facter::Util::Resolution.with_env new_env do
-          ENV[@sentinel_var].should == "bar"
-          return
-        end
-      end
-
-      handy_method()
-
-      ENV[@sentinel_var].should == "foo"
-
-    end
-  end
-
-=======
->>>>>>> 9b4caa3e
   describe "when setting the code" do
     before do
       Facter.stubs(:warnonce)
