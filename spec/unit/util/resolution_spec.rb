#! /usr/bin/env ruby

require 'spec_helper'
require 'facter/util/resolution'

describe Facter::Util::Resolution do
  include FacterSpec::ConfigHelper

  it "should require a name" do
    lambda { Facter::Util::Resolution.new }.should raise_error(ArgumentError)
  end

  it "should have a name" do
    Facter::Util::Resolution.new("yay").name.should == "yay"
  end

  it "should be able to set the value" do
    resolve = Facter::Util::Resolution.new("yay")
    resolve.value = "foo"
    resolve.value.should == "foo"
  end

  it "should have a method for setting the weight" do
    Facter::Util::Resolution.new("yay").should respond_to(:has_weight)
  end

  it "should have a method for setting the code" do
    Facter::Util::Resolution.new("yay").should respond_to(:setcode)
  end

  it "should support a timeout value" do
    Facter::Util::Resolution.new("yay").should respond_to(:timeout=)
  end

  it "should default to a timeout of 0 seconds" do
    Facter::Util::Resolution.new("yay").limit.should == 0
  end

  it "should default to nil for code" do
    Facter::Util::Resolution.new("yay").code.should be_nil
  end

  it "should default to nil for interpreter" do
    Facter.expects(:warnonce).with("The 'Facter::Util::Resolution.interpreter' method is deprecated and will be removed in a future version.")
    Facter::Util::Resolution.new("yay").interpreter.should be_nil
  end

  it "should provide a 'limit' method that returns the timeout" do
    res = Facter::Util::Resolution.new("yay")
    res.timeout = "testing"
    res.limit.should == "testing"
  end


  describe "when overriding environment variables" do
    it "should execute the caller's block with the specified env vars" do
      test_env = { "LANG" => "C", "FOO" => "BAR" }
      Facter::Util::Resolution.with_env test_env do
        test_env.keys.each do |key|
          ENV[key].should == test_env[key]
        end
      end
    end

    it "should restore pre-existing environment variables to their previous values" do
      orig_env = {}
      new_env = {}
      # an arbitrary sentinel value to use to temporarily set the environment vars to
      sentinel_value = "Abracadabra"

      # grab some values from the existing ENV (arbitrarily choosing 3 here)
      ENV.keys.first(3).each do |key|
        # save the original values so that we can test against them later
        orig_env[key] = ENV[key]
        # create bogus temp values for the chosen keys
        new_env[key] = sentinel_value
      end

      # verify that, during the 'with_env', the new values are used
      Facter::Util::Resolution.with_env new_env do
        orig_env.keys.each do |key|
          ENV[key].should == new_env[key]
        end
      end

      # verify that, after the 'with_env', the old values are restored
      orig_env.keys.each do |key|
        ENV[key].should == orig_env[key]
      end
    end

    it "should not be affected by a 'return' statement in the yield block" do
      @sentinel_var = :resolution_test_foo.to_s

      # the intent of this test case is to test a yield block that contains a return statement.  However, it's illegal
      # to use a return statement outside of a method, so we need to create one here to give scope to the 'return'
      def handy_method()
        ENV[@sentinel_var] = "foo"
        new_env = { @sentinel_var => "bar" }

        Facter::Util::Resolution.with_env new_env do
          ENV[@sentinel_var].should == "bar"
          return
        end
      end

      handy_method()

      ENV[@sentinel_var].should == "foo"

    end
  end

  describe "when setting the code" do
    before do
      Facter.stubs(:warnonce)
      @resolve = Facter::Util::Resolution.new("yay")
    end

    it "should deprecate the interpreter argument to 'setcode'" do
      Facter.expects(:warnonce).with("The interpreter parameter to 'setcode' is deprecated and will be removed in a future version.")
      @resolve.setcode "foo", "bar"
      @resolve.interpreter.should == "bar"
    end

    it "should deprecate the interpreter= method" do
      Facter.expects(:warnonce).with("The 'Facter::Util::Resolution.interpreter=' method is deprecated and will be removed in a future version.")
      @resolve.interpreter = "baz"
      @resolve.interpreter.should == "baz"
    end

    it "should deprecate the interpreter method" do
      Facter.expects(:warnonce).with("The 'Facter::Util::Resolution.interpreter' method is deprecated and will be removed in a future version.")
      @resolve.interpreter
    end

    it "should set the code to any provided string" do
      @resolve.setcode "foo"
      @resolve.code.should == "foo"
    end

    it "should set the code to any provided block" do
      block = lambda { }
      @resolve.setcode(&block)
      @resolve.code.should equal(block)
    end

    it "should prefer the string over a block" do
      @resolve.setcode("foo") { }
      @resolve.code.should == "foo"
    end

    it "should fail if neither a string nor block has been provided" do
      lambda { @resolve.setcode }.should raise_error(ArgumentError)
    end
  end

  it "should be able to return a value" do
    Facter::Util::Resolution.new("yay").should respond_to(:value)
  end

  describe "when returning the value" do
    before do
      @resolve = Facter::Util::Resolution.new("yay")
    end

    it "should return any value that has been provided" do
      @resolve.value = "foo"
      @resolve.value.should == "foo"
    end

<<<<<<< HEAD
    describe "when dealing with whitespace" do
      it "should by default strip whitespace" do
        @resolve.setcode {'  value  '}
        @resolve.value.should == 'value'
      end

      it "should strip whitespace from frozen strings" do
        result = '  val  ue  '
        result.freeze
        @resolve.setcode{result}
        @resolve.value.should == 'val  ue'
      end

      describe "when given a string" do

        [true, false
        ].each do |windows|
          describe "#{ (windows) ? '' : 'not' } on Windows" do
            before do
              given_a_configuration_of(:is_windows => windows)
            end

            describe "stripping whitespace" do
              [{:name => 'leading', :result => '  value', :expect => 'value'},
               {:name => 'trailing', :result => 'value  ', :expect => 'value'},
               {:name => 'internal', :result => 'val  ue', :expect => 'val  ue'},
               {:name => 'leading and trailing', :result => '  value  ', :expect => 'value'},
               {:name => 'leading and internal', :result => '  val  ue', :expect => 'val  ue'},
               {:name => 'trailing and internal', :result => 'val  ue  ', :expect => 'val  ue'}
              ].each do |scenario|

                it "should remove outer whitespace when whitespace is #{scenario[:name]}" do
                  @resolve.setcode "/bin/foo"
                  Facter::Util::Resolution.expects(:exec).once.with("/bin/foo").returns scenario[:result]
                  @resolve.value.should == scenario[:expect]
                end

              end
            end

            describe "not stripping whitespace" do
              before do
                @resolve.preserve_whitespace
              end

              [{:name => 'leading', :result => '  value', :expect => '  value'},
               {:name => 'trailing', :result => 'value  ', :expect => 'value  '},
               {:name => 'internal', :result => 'val  ue', :expect => 'val  ue'},
               {:name => 'leading and trailing', :result => '  value  ', :expect => '  value  '},
               {:name => 'leading and internal', :result => '  val  ue', :expect => '  val  ue'},
               {:name => 'trailing and internal', :result => 'val  ue  ', :expect => 'val  ue  '}
              ].each do |scenario|

                it "should not remove #{scenario[:name]} whitespace" do
                  @resolve.setcode "/bin/foo"
                  Facter::Util::Resolution.expects(:exec).once.with("/bin/foo").returns scenario[:result]
                  @resolve.value.should == scenario[:expect]
                end

              end
            end
          end
        end
      end

      describe "when given a block" do
        describe "stripping whitespace" do
          [{:name => 'leading', :result => '  value', :expect => 'value'},
           {:name => 'trailing', :result => 'value  ', :expect => 'value'},
           {:name => 'internal', :result => 'val  ue', :expect => 'val  ue'},
           {:name => 'leading and trailing', :result => '  value  ', :expect => 'value'},
           {:name => 'leading and internal', :result => '  val  ue', :expect => 'val  ue'},
           {:name => 'trailing and internal', :result => 'val  ue  ', :expect => 'val  ue'}
          ].each do |scenario|

            it "should remove outer whitespace when whitespace is #{scenario[:name]}" do
              @resolve.setcode {scenario[:result]}
              @resolve.value.should == scenario[:expect]
            end

          end
        end

        describe "not stripping whitespace" do
          before do
            @resolve.preserve_whitespace
          end

          [{:name => 'leading', :result => '  value', :expect => '  value'},
           {:name => 'trailing', :result => 'value  ', :expect => 'value  '},
           {:name => 'internal', :result => 'val  ue', :expect => 'val  ue'},
           {:name => 'leading and trailing', :result => '  value  ', :expect => '  value  '},
           {:name => 'leading and internal', :result => '  val  ue', :expect => '  val  ue'},
           {:name => 'trailing and internal', :result => 'val  ue  ', :expect => 'val  ue  '}
          ].each do |scenario|

            it "should not remove #{scenario[:name]} whitespace" do
              @resolve.setcode {scenario[:result]}
              @resolve.value.should == scenario[:expect]
            end

          end
        end
      end
    end

=======
>>>>>>> 56e6057e
    describe "and setcode has not been called" do
      it "should return nil" do
        Facter::Util::Resolution.expects(:exec).with(nil, nil).never
        @resolve.value.should be_nil
      end
    end

    describe "and the code is a string" do
      describe "on windows" do
        before do
          given_a_configuration_of(:is_windows => true)
        end

        it "should return the result of executing the code" do
          @resolve.setcode "/bin/foo"
          Facter::Util::Resolution.expects(:exec).once.with("/bin/foo").returns "yup"

          @resolve.value.should == "yup"
        end

        it "should return nil if the value is an empty string" do
          @resolve.setcode "/bin/foo"
          Facter::Util::Resolution.expects(:exec).once.returns ""
          @resolve.value.should be_nil
        end
      end

      describe "on non-windows systems" do
        before do
          given_a_configuration_of(:is_windows => false)
        end

        it "should return the result of executing the code" do
          @resolve.setcode "/bin/foo"
          Facter::Util::Resolution.expects(:exec).once.with("/bin/foo").returns "yup"

          @resolve.value.should == "yup"
        end

        it "should return nil if the value is an empty string" do
          @resolve.setcode "/bin/foo"
          Facter::Util::Resolution.expects(:exec).once.returns ""
          @resolve.value.should be_nil
        end
      end
    end

    describe "and the code is a block" do
      it "should warn but not fail if the code fails" do
        @resolve.setcode { raise "feh" }
        @resolve.expects(:warn)
        @resolve.value.should be_nil
      end

      it "should return the value returned by the block" do
        @resolve.setcode { "yayness" }
        @resolve.value.should == "yayness"
      end

      it "should return nil if the value is an empty string" do
        @resolve.setcode { "" }
        @resolve.value.should be_nil
      end

      it "should return nil if the value is an empty block" do
        @resolve.setcode { "" }
        @resolve.value.should be_nil
      end

      it "should use its limit method to determine the timeout, to avoid conflict when a 'timeout' method exists for some other reason" do
        @resolve.expects(:timeout).never
        @resolve.expects(:limit).returns "foo"
        Timeout.expects(:timeout).with("foo")

        @resolve.setcode { sleep 2; "raise This is a test"}
        @resolve.value
      end

      it "should timeout after the provided timeout" do
        @resolve.expects(:warn)
        @resolve.timeout = 0.1
        @resolve.setcode { sleep 2; raise "This is a test" }
        Thread.expects(:new).yields

        @resolve.value.should be_nil
      end

      it "should waitall to avoid zombies if the timeout is exceeded" do
        @resolve.stubs(:warn)
        @resolve.timeout = 0.1
        @resolve.setcode { sleep 2; raise "This is a test" }

        Thread.expects(:new).yields
        Process.expects(:waitall)

        @resolve.value
      end
    end
  end

  it "should return its value when converted to a string" do
    @resolve = Facter::Util::Resolution.new("yay")
    @resolve.expects(:value).returns "myval"
    @resolve.to_s.should == "myval"
  end

  it "should allow the adding of confines" do
    Facter::Util::Resolution.new("yay").should respond_to(:confine)
  end

  it "should provide a method for returning the number of confines" do
    @resolve = Facter::Util::Resolution.new("yay")
    @resolve.confine "one" => "foo", "two" => "fee"
    @resolve.weight.should == 2
  end

  it "should return 0 confines when no confines have been added" do
    Facter::Util::Resolution.new("yay").weight.should == 0
  end

  it "should provide a way to set the weight" do
    @resolve = Facter::Util::Resolution.new("yay")
    @resolve.has_weight(45)
    @resolve.weight.should == 45
  end

  it "should allow the weight to override the number of confines" do
    @resolve = Facter::Util::Resolution.new("yay")
    @resolve.confine "one" => "foo", "two" => "fee"
    @resolve.weight.should == 2
    @resolve.has_weight(45)
    @resolve.weight.should == 45
  end

  it "should have a method for determining if it is suitable" do
    Facter::Util::Resolution.new("yay").should respond_to(:suitable?)
  end

  describe "when adding confines" do
    before do
      @resolve = Facter::Util::Resolution.new("yay")
    end

    it "should accept a hash of fact names and values" do
      lambda { @resolve.confine :one => "two" }.should_not raise_error
    end

    it "should create a Util::Confine instance for every argument in the provided hash" do
      Facter::Util::Confine.expects(:new).with("one", "foo")
      Facter::Util::Confine.expects(:new).with("two", "fee")

      @resolve.confine "one" => "foo", "two" => "fee"
    end

  end

  describe "when determining suitability" do
    before do
      @resolve = Facter::Util::Resolution.new("yay")
    end

    it "should always be suitable if no confines have been added" do
      @resolve.should be_suitable
    end

    it "should be unsuitable if any provided confines return false" do
      confine1 = mock 'confine1', :true? => true
      confine2 = mock 'confine2', :true? => false
      Facter::Util::Confine.expects(:new).times(2).returns(confine1).then.returns(confine2)
      @resolve.confine :one => :two, :three => :four

      @resolve.should_not be_suitable
    end

    it "should be suitable if all provided confines return true" do
      confine1 = mock 'confine1', :true? => true
      confine2 = mock 'confine2', :true? => true
      Facter::Util::Confine.expects(:new).times(2).returns(confine1).then.returns(confine2)
      @resolve.confine :one => :two, :three => :four

      @resolve.should be_suitable
    end
  end

  it "should have a class method for executing code" do
    Facter::Util::Resolution.should respond_to(:exec)
  end

  # taken from puppet: spec/unit/util_spec.rb
  describe "#absolute_path?" do
    context "when run on unix", :as_platform => :posix do
      %w[/ /foo /foo/../bar //foo //Server/Foo/Bar //?/C:/foo/bar /\Server/Foo /foo//bar/baz].each do |path|
        it "should return true for #{path}" do
          Facter::Util::Resolution.should be_absolute_path(path)
        end
      end

      %w[. ./foo \foo C:/foo \\Server\Foo\Bar \\?\C:\foo\bar \/?/foo\bar \/Server/foo foo//bar/baz].each do |path|
        it "should return false for #{path}" do
          Facter::Util::Resolution.should_not be_absolute_path(path)
        end
      end
    end

    context "when run on windows", :as_platform => :windows  do
      %w[C:/foo C:\foo \\\\Server\Foo\Bar \\\\?\C:\foo\bar //Server/Foo/Bar //?/C:/foo/bar /\?\C:/foo\bar \/Server\Foo/Bar c:/foo//bar//baz].each do |path|
        it "should return true for #{path}" do
          Facter::Util::Resolution.should be_absolute_path(path)
        end
      end

      %w[/ . ./foo \foo /foo /foo/../bar //foo C:foo/bar foo//bar/baz].each do |path|
        it "should return false for #{path}" do
          Facter::Util::Resolution.should_not be_absolute_path(path)
        end
      end
    end
  end

  describe "#search_paths" do
    context "on windows", :as_platform => :windows do
      it "should use the PATH environment variable to determine locations" do
        ENV.expects(:[]).with('PATH').returns 'C:\Windows;C:\Windows\System32'
        Facter::Util::Resolution.search_paths.should == %w{C:\Windows C:\Windows\System32}
      end
    end

    context "on posix", :as_platform => :posix do
      it "should use the PATH environment variable plus /sbin and /usr/sbin on unix" do
        ENV.expects(:[]).with('PATH').returns "/bin:/usr/bin"
        Facter::Util::Resolution.search_paths.should == %w{/bin /usr/bin /sbin /usr/sbin}
      end
    end
  end

  describe "#which" do
    context "when run on posix", :as_platform => :posix  do
      before :each do
        Facter::Util::Resolution.stubs(:search_paths).returns [ '/bin', '/sbin', '/usr/sbin']
      end

      context "and provided with an absolute path" do
        it "should return the binary if executable" do
          File.expects(:executable?).with('/opt/foo').returns true
          Facter::Util::Resolution.which('/opt/foo').should == '/opt/foo'
        end

        it "should return nil if the binary is not executable" do
          File.expects(:executable?).with('/opt/foo').returns false
          Facter::Util::Resolution.which('/opt/foo').should be_nil
        end
      end

      context "and not provided with an absolute path" do
        it "should return the absolute path if found" do
          File.expects(:executable?).with('/bin/foo').returns false
          File.expects(:executable?).with('/sbin/foo').returns true
          File.expects(:executable?).with('/usr/sbin/foo').never
          Facter::Util::Resolution.which('foo').should == '/sbin/foo'
        end

        it "should return nil if not found" do
          File.expects(:executable?).with('/bin/foo').returns false
          File.expects(:executable?).with('/sbin/foo').returns false
          File.expects(:executable?).with('/usr/sbin/foo').returns false
          Facter::Util::Resolution.which('foo').should be_nil
        end
      end
    end

    context "when run on windows", :as_platform => :windows do
      before :each do
        Facter::Util::Resolution.stubs(:search_paths).returns ['C:\Windows\system32', 'C:\Windows', 'C:\Windows\System32\Wbem' ]
        ENV.stubs(:[]).with('PATHEXT').returns nil
      end

      context "and provided with an absolute path" do
        it "should return the binary if executable" do
          File.expects(:executable?).with('C:\Tools\foo.exe').returns true
          File.expects(:executable?).with('\\\\remote\dir\foo.exe').returns true
          Facter::Util::Resolution.which('C:\Tools\foo.exe').should == 'C:\Tools\foo.exe'
          Facter::Util::Resolution.which('\\\\remote\dir\foo.exe').should == '\\\\remote\dir\foo.exe'
        end

        it "should return the binary with added extension if executable" do
          ['.COM', '.BAT', '.CMD', '' ].each do |ext|
            File.stubs(:executable?).with('C:\Windows\system32\netsh'+ext).returns false
          end
          File.expects(:executable?).with('C:\Windows\system32\netsh.EXE').returns true

          Facter.expects(:warnonce).with('Using Facter::Util::Resolution.which with an absolute path like C:\\Windows\\system32\\netsh but no fileextension is deprecated. Please add the correct extension (.EXE)')
          Facter::Util::Resolution.which('C:\Windows\system32\netsh').should == 'C:\Windows\system32\netsh.EXE'
        end

        it "should return nil if the binary is not executable" do
          File.expects(:executable?).with('C:\Tools\foo.exe').returns false
          File.expects(:executable?).with('\\\\remote\dir\foo.exe').returns false
          Facter::Util::Resolution.which('C:\Tools\foo.exe').should be_nil
          Facter::Util::Resolution.which('\\\\remote\dir\foo.exe').should be_nil
        end
      end

      context "and not provided with an absolute path" do
        it "should return the absolute path if found" do
          File.expects(:executable?).with('C:\Windows\system32\foo.exe').returns false
          File.expects(:executable?).with('C:\Windows\foo.exe').returns true
          File.expects(:executable?).with('C:\Windows\System32\Wbem\foo.exe').never
          Facter::Util::Resolution.which('foo.exe').should == 'C:\Windows\foo.exe'
        end

        it "should return the absolute path with file extension if found" do
          ['.COM', '.EXE', '.BAT', '.CMD', '' ].each do |ext|
            File.stubs(:executable?).with('C:\Windows\system32\foo'+ext).returns false
            File.stubs(:executable?).with('C:\Windows\System32\Wbem\foo'+ext).returns false
          end
          ['.COM', '.BAT', '.CMD', '' ].each do |ext|
            File.stubs(:executable?).with('C:\Windows\foo'+ext).returns false
          end
          File.stubs(:executable?).with('C:\Windows\foo.EXE').returns true

          Facter::Util::Resolution.which('foo').should == 'C:\Windows\foo.EXE'
        end

        it "should return nil if not found" do
          File.expects(:executable?).with('C:\Windows\system32\foo.exe').returns false
          File.expects(:executable?).with('C:\Windows\foo.exe').returns false
          File.expects(:executable?).with('C:\Windows\System32\Wbem\foo.exe').returns false
          Facter::Util::Resolution.which('foo.exe').should be_nil
        end
      end
    end

    describe "#expand_command" do
      context "on windows", :as_platform => :windows do
        it "should expand binary" do
          Facter::Util::Resolution.expects(:which).with('cmd').returns 'C:\Windows\System32\cmd'
          Facter::Util::Resolution.expand_command(
            'cmd /c echo foo > C:\bar'
          ).should == 'C:\Windows\System32\cmd /c echo foo > C:\bar'
        end

        it "should expand double quoted binary" do
          Facter::Util::Resolution.expects(:which).with('my foo').returns 'C:\My Tools\my foo.exe'
          Facter::Util::Resolution.expand_command('"my foo" /a /b').should == '"C:\My Tools\my foo.exe" /a /b'
        end

        it "should not expand single quoted binary" do
          Facter::Util::Resolution.expects(:which).with('\'C:\My').returns nil
          Facter::Util::Resolution.expand_command('\'C:\My Tools\foo.exe\' /a /b').should be_nil
        end

        it "should quote expanded binary if found in path with spaces" do
          Facter::Util::Resolution.expects(:which).with('foo').returns 'C:\My Tools\foo.exe'
          Facter::Util::Resolution.expand_command('foo /a /b').should == '"C:\My Tools\foo.exe" /a /b'
        end

        it "should return nil if not found" do
          Facter::Util::Resolution.expects(:which).with('foo').returns nil
          Facter::Util::Resolution.expand_command('foo /a | stuff >> /dev/null').should be_nil
        end
      end

      context "on unix", :as_platform => :posix do
        it "should expand binary" do
          Facter::Util::Resolution.expects(:which).with('foo').returns '/bin/foo'
          Facter::Util::Resolution.expand_command('foo -a | stuff >> /dev/null').should == '/bin/foo -a | stuff >> /dev/null'
        end

        it "should expand double quoted binary" do
          Facter::Util::Resolution.expects(:which).with('/tmp/my foo').returns '/tmp/my foo'
          Facter::Util::Resolution.expand_command(%q{"/tmp/my foo" bar}).should == %q{"/tmp/my foo" bar}
        end

        it "should expand single quoted binary" do
          Facter::Util::Resolution.expects(:which).with('my foo').returns '/home/bob/my path/my foo'
          Facter::Util::Resolution.expand_command(%q{'my foo' -a}).should == %q{'/home/bob/my path/my foo' -a}
        end

        it "should quote expanded binary if found in path with spaces" do
          Facter::Util::Resolution.expects(:which).with('foo.sh').returns '/home/bob/my tools/foo.sh'
          Facter::Util::Resolution.expand_command('foo.sh /a /b').should == %q{'/home/bob/my tools/foo.sh' /a /b}
        end

        it "should return nil if not found" do
          Facter::Util::Resolution.expects(:which).with('foo').returns nil
          Facter::Util::Resolution.expand_command('foo -a | stuff >> /dev/null').should be_nil
        end
      end
    end

  end

  # It's not possible, AFAICT, to mock %x{}, so I can't really test this bit.
  describe "when executing code" do
    # set up some command strings, making sure we get the right version for both unix and windows
    echo_command = Facter::Util::Config.is_windows? ? 'cmd.exe /c "echo foo"' : 'echo foo'
    echo_env_var_command = Facter::Util::Config.is_windows? ? 'cmd.exe /c "echo %%%s%%"' : 'echo $%s'

    it "should deprecate the interpreter parameter" do
      Facter.expects(:warnonce).with("The interpreter parameter to 'exec' is deprecated and will be removed in a future version.")
      Facter::Util::Resolution.exec("/something", "/bin/perl")
    end

    # execute a simple echo command
    it "should execute the binary" do
      Facter::Util::Resolution.exec(echo_command).should == "foo"
    end

    it "should override the LANG environment variable" do
      Facter::Util::Resolution.exec(echo_env_var_command % 'LANG').should == "C"
    end

    it "should respect other overridden environment variables" do
      Facter::Util::Resolution.with_env( {"FOO" => "foo"} ) do
        Facter::Util::Resolution.exec(echo_env_var_command % 'FOO').should == "foo"
      end
    end

    it "should restore overridden LANG environment variable after execution" do
      # we're going to call with_env in a nested fashion, to make sure that the environment gets restored properly
      # at each level
      Facter::Util::Resolution.with_env( {"LANG" => "foo"} ) do
        # Resolution.exec always overrides 'LANG' for its own execution scope
        Facter::Util::Resolution.exec(echo_env_var_command % 'LANG').should == "C"
        # But after 'exec' completes, we should see our value restored
        ENV['LANG'].should == "foo"
        # Now we'll do a nested call to with_env
        Facter::Util::Resolution.with_env( {"LANG" => "bar"} ) do
          # During 'exec' it should still be 'C'
          Facter::Util::Resolution.exec(echo_env_var_command % 'LANG').should == "C"
          # After exec it should be restored to our current value for this level of the nesting...
          ENV['LANG'].should == "bar"
        end
        # Now we've dropped out of one level of nesting,
        ENV['LANG'].should == "foo"
        # Call exec one more time just for kicks
        Facter::Util::Resolution.exec(echo_env_var_command % 'LANG').should == "C"
        # One last check at our current nesting level.
        ENV['LANG'].should == "foo"
      end
    end

    context "when run on unix", :as_platform => :posix  do
      context "binary is present" do
        it "should run the command if path to binary is absolute" do
          Facter::Util::Resolution.expects(:expand_command).with('/usr/bin/uname -m').returns('/usr/bin/uname -m')
          Facter::Util::Resolution.expects(:`).with('/usr/bin/uname -m').returns 'x86_64'
          Facter::Util::Resolution.exec('/usr/bin/uname -m').should == 'x86_64'
        end

        it "should run the expanded command if path to binary not absolute" do
          Facter::Util::Resolution.expects(:expand_command).with('uname -m').returns('/usr/bin/uname -m')
          Facter::Util::Resolution.expects(:`).with('/usr/bin/uname -m').returns 'x86_64'
          Facter::Util::Resolution.exec('uname -m').should == 'x86_64'
        end
      end

      context "binary is not present" do
        it "should not run the command if path to binary is absolute" do
          Facter::Util::Resolution.expects(:expand_command).with('/usr/bin/uname -m').returns nil
          Facter::Util::Resolution.expects(:`).with('/usr/bin/uname -m').never
          Facter::Util::Resolution.exec('/usr/bin/uname -m').should be_nil
        end
        it "should not run the command if path to binary is not absolute" do
          Facter::Util::Resolution.expects(:expand_command).with('uname -m').returns nil
          Facter::Util::Resolution.expects(:`).with('uname -m').never
          Facter::Util::Resolution.exec('uname -m').should be_nil
        end
      end
    end

    context "when run on windows", :as_platform => :windows do
      context "binary is present" do
        it "should run the command if path to binary is absolute" do
          Facter::Util::Resolution.expects(:expand_command).with(%q{C:\Windows\foo.exe /a /b}).returns(%q{C:\Windows\foo.exe /a /b})
          Facter::Util::Resolution.expects(:`).with(%q{C:\Windows\foo.exe /a /b}).returns 'bar'
          Facter::Util::Resolution.exec(%q{C:\Windows\foo.exe /a /b}).should == 'bar'
        end

        it "should run the expanded command if path to binary not absolute" do
          Facter::Util::Resolution.expects(:expand_command).with(%q{foo.exe /a /b}).returns(%q{C:\Windows\foo.exe /a /b})
          Facter::Util::Resolution.expects(:`).with(%q{C:\Windows\foo.exe /a /b}).returns 'bar'
          Facter::Util::Resolution.exec(%q{foo.exe /a /b}).should == 'bar'
        end
      end

      context "binary is not present" do
        it "should not run the command if path to binary is absolute" do
          Facter::Util::Resolution.expects(:expand_command).with(%q{C:\Windows\foo.exe /a /b}).returns nil
          Facter::Util::Resolution.expects(:`).with(%q{C:\Windows\foo.exe /a /b}).never
          Facter::Util::Resolution.exec(%q{C:\Windows\foo.exe /a /b}).should be_nil
        end
        it "should try to run the command and return output of a shell-builtin" do
          Facter::Util::Resolution.expects(:expand_command).with(%q{echo foo}).returns nil
          Facter::Util::Resolution.expects(:`).with(%q{echo foo}).returns 'foo'
          Facter.expects(:warnonce).with('Using Facter::Util::Resolution.exec with a shell built-in is deprecated. Most built-ins can be replaced with native ruby commands. If you really have to run a built-in, pass "cmd /c your_builtin" as a command')
          Facter::Util::Resolution.exec(%q{echo foo}).should == 'foo'
        end
        it "should try to run the command and return nil if not shell-builtin" do
          Facter::Util::Resolution.expects(:expand_command).with(%q{echo foo}).returns nil
          Facter::Util::Resolution.stubs(:`).with(%q{echo foo}).raises Errno::ENOENT, 'some_error_message'
          Facter.expects(:warnonce).never
          Facter::Util::Resolution.exec(%q{echo foo}).should be_nil
        end
      end
    end
  end
end<|MERGE_RESOLUTION|>--- conflicted
+++ resolved
@@ -169,115 +169,6 @@
       @resolve.value.should == "foo"
     end
 
-<<<<<<< HEAD
-    describe "when dealing with whitespace" do
-      it "should by default strip whitespace" do
-        @resolve.setcode {'  value  '}
-        @resolve.value.should == 'value'
-      end
-
-      it "should strip whitespace from frozen strings" do
-        result = '  val  ue  '
-        result.freeze
-        @resolve.setcode{result}
-        @resolve.value.should == 'val  ue'
-      end
-
-      describe "when given a string" do
-
-        [true, false
-        ].each do |windows|
-          describe "#{ (windows) ? '' : 'not' } on Windows" do
-            before do
-              given_a_configuration_of(:is_windows => windows)
-            end
-
-            describe "stripping whitespace" do
-              [{:name => 'leading', :result => '  value', :expect => 'value'},
-               {:name => 'trailing', :result => 'value  ', :expect => 'value'},
-               {:name => 'internal', :result => 'val  ue', :expect => 'val  ue'},
-               {:name => 'leading and trailing', :result => '  value  ', :expect => 'value'},
-               {:name => 'leading and internal', :result => '  val  ue', :expect => 'val  ue'},
-               {:name => 'trailing and internal', :result => 'val  ue  ', :expect => 'val  ue'}
-              ].each do |scenario|
-
-                it "should remove outer whitespace when whitespace is #{scenario[:name]}" do
-                  @resolve.setcode "/bin/foo"
-                  Facter::Util::Resolution.expects(:exec).once.with("/bin/foo").returns scenario[:result]
-                  @resolve.value.should == scenario[:expect]
-                end
-
-              end
-            end
-
-            describe "not stripping whitespace" do
-              before do
-                @resolve.preserve_whitespace
-              end
-
-              [{:name => 'leading', :result => '  value', :expect => '  value'},
-               {:name => 'trailing', :result => 'value  ', :expect => 'value  '},
-               {:name => 'internal', :result => 'val  ue', :expect => 'val  ue'},
-               {:name => 'leading and trailing', :result => '  value  ', :expect => '  value  '},
-               {:name => 'leading and internal', :result => '  val  ue', :expect => '  val  ue'},
-               {:name => 'trailing and internal', :result => 'val  ue  ', :expect => 'val  ue  '}
-              ].each do |scenario|
-
-                it "should not remove #{scenario[:name]} whitespace" do
-                  @resolve.setcode "/bin/foo"
-                  Facter::Util::Resolution.expects(:exec).once.with("/bin/foo").returns scenario[:result]
-                  @resolve.value.should == scenario[:expect]
-                end
-
-              end
-            end
-          end
-        end
-      end
-
-      describe "when given a block" do
-        describe "stripping whitespace" do
-          [{:name => 'leading', :result => '  value', :expect => 'value'},
-           {:name => 'trailing', :result => 'value  ', :expect => 'value'},
-           {:name => 'internal', :result => 'val  ue', :expect => 'val  ue'},
-           {:name => 'leading and trailing', :result => '  value  ', :expect => 'value'},
-           {:name => 'leading and internal', :result => '  val  ue', :expect => 'val  ue'},
-           {:name => 'trailing and internal', :result => 'val  ue  ', :expect => 'val  ue'}
-          ].each do |scenario|
-
-            it "should remove outer whitespace when whitespace is #{scenario[:name]}" do
-              @resolve.setcode {scenario[:result]}
-              @resolve.value.should == scenario[:expect]
-            end
-
-          end
-        end
-
-        describe "not stripping whitespace" do
-          before do
-            @resolve.preserve_whitespace
-          end
-
-          [{:name => 'leading', :result => '  value', :expect => '  value'},
-           {:name => 'trailing', :result => 'value  ', :expect => 'value  '},
-           {:name => 'internal', :result => 'val  ue', :expect => 'val  ue'},
-           {:name => 'leading and trailing', :result => '  value  ', :expect => '  value  '},
-           {:name => 'leading and internal', :result => '  val  ue', :expect => '  val  ue'},
-           {:name => 'trailing and internal', :result => 'val  ue  ', :expect => 'val  ue  '}
-          ].each do |scenario|
-
-            it "should not remove #{scenario[:name]} whitespace" do
-              @resolve.setcode {scenario[:result]}
-              @resolve.value.should == scenario[:expect]
-            end
-
-          end
-        end
-      end
-    end
-
-=======
->>>>>>> 56e6057e
     describe "and setcode has not been called" do
       it "should return nil" do
         Facter::Util::Resolution.expects(:exec).with(nil, nil).never
