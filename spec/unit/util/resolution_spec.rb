#! /usr/bin/env ruby

require 'spec_helper'
require 'facter/util/resolution'

describe Facter::Util::Resolution do
  include FacterSpec::ConfigHelper

  it "requires a name" do
    expect { Facter::Util::Resolution.new }.to raise_error(ArgumentError)
  end

  it "can return its name" do
    Facter::Util::Resolution.new("yay").name.should == "yay"
  end

  it "should be able to set the value" do
    resolve = Facter::Util::Resolution.new("yay")
    resolve.value = "foo"
    resolve.value.should == "foo"
  end

  it "should default to nil for code" do
    Facter::Util::Resolution.new("yay").code.should be_nil
  end

  it "should default to nil for interpreter" do
    Facter.expects(:warnonce).with("The 'Facter::Util::Resolution.interpreter' method is deprecated and will be removed in a future version.")
    Facter::Util::Resolution.new("yay").interpreter.should be_nil
  end

  describe "when setting the code" do
    before do
      Facter.stubs(:warnonce)
      @resolve = Facter::Util::Resolution.new("yay")
    end

    it "should deprecate the interpreter argument to 'setcode'" do
      Facter.expects(:warnonce).with("The interpreter parameter to 'setcode' is deprecated and will be removed in a future version.")
      @resolve.setcode "foo", "bar"
      @resolve.interpreter.should == "bar"
    end

    it "should deprecate the interpreter= method" do
      Facter.expects(:warnonce).with("The 'Facter::Util::Resolution.interpreter=' method is deprecated and will be removed in a future version.")
      @resolve.interpreter = "baz"
      @resolve.interpreter.should == "baz"
    end

    it "should deprecate the interpreter method" do
      Facter.expects(:warnonce).with("The 'Facter::Util::Resolution.interpreter' method is deprecated and will be removed in a future version.")
      @resolve.interpreter
    end

    it "should set the code to any provided string" do
      @resolve.setcode "foo"
      @resolve.code.should == "foo"
    end

    it "should set the code to any provided block" do
      block = lambda { }
      @resolve.setcode(&block)
      @resolve.code.should equal(block)
    end

    it "should prefer the string over a block" do
      @resolve.setcode("foo") { }
      @resolve.code.should == "foo"
    end

    it "should fail if neither a string nor block has been provided" do
      expect { @resolve.setcode }.to raise_error(ArgumentError)
    end
  end

  describe "when returning the value" do
    before do
      @resolve = Facter::Util::Resolution.new("yay")
    end

    it "should return any value that has been provided" do
      @resolve.value = "foo"
      @resolve.value.should == "foo"
    end

    describe "and setcode has not been called" do
      it "should return nil" do
        Facter::Util::Resolution.expects(:exec).with(nil, nil).never
        @resolve.value.should be_nil
      end
    end

    describe "and the code is a string" do
      it "should return the result of executing the code" do
        @resolve.setcode "/bin/foo"
        Facter::Util::Resolution.expects(:exec).once.with("/bin/foo").returns "yup"

<<<<<<< HEAD
        @resolve.value.should == "yup"
      end

      it "it normalizes the resolved value" do
        @resolve.setcode "/bin/foo"

        Facter::Util::Resolution.expects(:exec).once.returns(utf16_string)

        expect(@resolve.value).to eq(expected_value)
=======
        it "should return the result of executing the code" do
          @resolve.setcode "/bin/foo"
          Facter::Util::Resolution.expects(:exec).once.with("/bin/foo").returns "yup"

          @resolve.value.should == "yup"
        end
>>>>>>> fbeedcf7
      end

      describe "on non-windows systems" do
        before do
          given_a_configuration_of(:is_windows => false)
        end

        it "should return the result of executing the code" do
          @resolve.setcode "/bin/foo"
          Facter::Util::Resolution.expects(:exec).once.with("/bin/foo").returns "yup"

          @resolve.value.should == "yup"
        end
      end
    end

    describe "and the code is a block" do
      it "should warn but not fail if the code fails" do
        @resolve.setcode { raise "feh" }
        Facter.expects(:warn)
        @resolve.value.should be_nil
      end

      it "should return the value returned by the block" do
        @resolve.setcode { "yayness" }
        @resolve.value.should == "yayness"
      end
    end
  end

  it "should return its value when converted to a string" do
    @resolve = Facter::Util::Resolution.new("yay")
    @resolve.expects(:value).returns "myval"
    @resolve.to_s.should == "myval"
  end

<<<<<<< HEAD
  it "should allow the adding of confines" do
    Facter::Util::Resolution.new("yay").should respond_to(:confine)
  end

  it "should provide a method for returning the number of confines" do
    @resolve = Facter::Util::Resolution.new("yay")
    @resolve.confine "one" => "foo", "two" => "fee"
    @resolve.weight.should == 2
  end

  it "should return 0 confines when no confines have been added" do
    Facter::Util::Resolution.new("yay").weight.should == 0
  end

  it "should provide a way to set the weight" do
    @resolve = Facter::Util::Resolution.new("yay")
    @resolve.has_weight(45)
    @resolve.weight.should == 45
  end

  it "should allow the weight to override the number of confines" do
    @resolve = Facter::Util::Resolution.new("yay")
    @resolve.confine "one" => "foo", "two" => "fee"
    @resolve.weight.should == 2
    @resolve.has_weight(45)
    @resolve.weight.should == 45
  end

  it "should have a method for determining if it is suitable" do
    Facter::Util::Resolution.new("yay").should respond_to(:suitable?)
  end

  describe "when adding confines" do
    before do
      @resolve = Facter::Util::Resolution.new("yay")
    end

    it "should accept a hash of fact names and values" do
      lambda { @resolve.confine :one => "two" }.should_not raise_error
    end

    it "should create a Util::Confine instance for every argument in the provided hash" do
      Facter::Util::Confine.expects(:new).with("one", "foo")
      Facter::Util::Confine.expects(:new).with("two", "fee")

      @resolve.confine "one" => "foo", "two" => "fee"
    end

    it "should accept a single fact with a block parameter" do
      lambda { @resolve.confine :one do true end }.should_not raise_error
    end

    it "should create a Util::Confine instance for the provided fact with block parameter" do
      block = lambda { true }
      Facter::Util::Confine.expects(:new).with("one")

      @resolve.confine("one", &block)
    end

    it "should accept a single block parameter" do
      lambda { @resolve.confine() do true end }.should_not raise_error
    end

    it "should create a Util::Confine instance for the provided block parameter" do
      block = lambda { true }
      Facter::Util::Confine.expects(:new)

      @resolve.confine(&block)
    end
  end

  describe "when determining suitability" do
    before do
      @resolve = Facter::Util::Resolution.new("yay")
    end

    it "should always be suitable if no confines have been added" do
      @resolve.should be_suitable
    end

    it "should be unsuitable if any provided confines return false" do
      confine1 = mock 'confine1', :true? => true
      confine2 = mock 'confine2', :true? => false
      Facter::Util::Confine.expects(:new).times(2).returns(confine1).then.returns(confine2)
      @resolve.confine :one => :two, :three => :four

      @resolve.should_not be_suitable
    end

    it "should be suitable if all provided confines return true" do
      confine1 = mock 'confine1', :true? => true
      confine2 = mock 'confine2', :true? => true
      Facter::Util::Confine.expects(:new).times(2).returns(confine1).then.returns(confine2)
      @resolve.confine :one => :two, :three => :four

      @resolve.should be_suitable
    end
  end

=======
>>>>>>> fbeedcf7
  describe "setting options" do
    subject(:resolution) { described_class.new(:foo) }

    it "can set the value" do
      resolution.set_options(:value => 'something')
      expect(resolution.value).to eq 'something'
    end

    it "can set the timeout" do
      resolution.set_options(:timeout => 314)
      expect(resolution.limit).to eq 314
    end

    it "can set the weight" do
      resolution.set_options(:weight => 27)
      expect(resolution.weight).to eq 27
    end

    it "fails on unhandled options" do
      expect do
        resolution.set_options(:foo => 'bar')
      end.to raise_error(ArgumentError, /Invalid resolution options.*foo/)
    end
  end
end<|MERGE_RESOLUTION|>--- conflicted
+++ resolved
@@ -91,28 +91,17 @@
     end
 
     describe "and the code is a string" do
-      it "should return the result of executing the code" do
-        @resolve.setcode "/bin/foo"
-        Facter::Util::Resolution.expects(:exec).once.with("/bin/foo").returns "yup"
+      describe "on windows" do
+        before do
+          given_a_configuration_of(:is_windows => true)
+        end
 
-<<<<<<< HEAD
-        @resolve.value.should == "yup"
-      end
-
-      it "it normalizes the resolved value" do
-        @resolve.setcode "/bin/foo"
-
-        Facter::Util::Resolution.expects(:exec).once.returns(utf16_string)
-
-        expect(@resolve.value).to eq(expected_value)
-=======
         it "should return the result of executing the code" do
           @resolve.setcode "/bin/foo"
           Facter::Util::Resolution.expects(:exec).once.with("/bin/foo").returns "yup"
 
           @resolve.value.should == "yup"
         end
->>>>>>> fbeedcf7
       end
 
       describe "on non-windows systems" do
@@ -149,108 +138,6 @@
     @resolve.to_s.should == "myval"
   end
 
-<<<<<<< HEAD
-  it "should allow the adding of confines" do
-    Facter::Util::Resolution.new("yay").should respond_to(:confine)
-  end
-
-  it "should provide a method for returning the number of confines" do
-    @resolve = Facter::Util::Resolution.new("yay")
-    @resolve.confine "one" => "foo", "two" => "fee"
-    @resolve.weight.should == 2
-  end
-
-  it "should return 0 confines when no confines have been added" do
-    Facter::Util::Resolution.new("yay").weight.should == 0
-  end
-
-  it "should provide a way to set the weight" do
-    @resolve = Facter::Util::Resolution.new("yay")
-    @resolve.has_weight(45)
-    @resolve.weight.should == 45
-  end
-
-  it "should allow the weight to override the number of confines" do
-    @resolve = Facter::Util::Resolution.new("yay")
-    @resolve.confine "one" => "foo", "two" => "fee"
-    @resolve.weight.should == 2
-    @resolve.has_weight(45)
-    @resolve.weight.should == 45
-  end
-
-  it "should have a method for determining if it is suitable" do
-    Facter::Util::Resolution.new("yay").should respond_to(:suitable?)
-  end
-
-  describe "when adding confines" do
-    before do
-      @resolve = Facter::Util::Resolution.new("yay")
-    end
-
-    it "should accept a hash of fact names and values" do
-      lambda { @resolve.confine :one => "two" }.should_not raise_error
-    end
-
-    it "should create a Util::Confine instance for every argument in the provided hash" do
-      Facter::Util::Confine.expects(:new).with("one", "foo")
-      Facter::Util::Confine.expects(:new).with("two", "fee")
-
-      @resolve.confine "one" => "foo", "two" => "fee"
-    end
-
-    it "should accept a single fact with a block parameter" do
-      lambda { @resolve.confine :one do true end }.should_not raise_error
-    end
-
-    it "should create a Util::Confine instance for the provided fact with block parameter" do
-      block = lambda { true }
-      Facter::Util::Confine.expects(:new).with("one")
-
-      @resolve.confine("one", &block)
-    end
-
-    it "should accept a single block parameter" do
-      lambda { @resolve.confine() do true end }.should_not raise_error
-    end
-
-    it "should create a Util::Confine instance for the provided block parameter" do
-      block = lambda { true }
-      Facter::Util::Confine.expects(:new)
-
-      @resolve.confine(&block)
-    end
-  end
-
-  describe "when determining suitability" do
-    before do
-      @resolve = Facter::Util::Resolution.new("yay")
-    end
-
-    it "should always be suitable if no confines have been added" do
-      @resolve.should be_suitable
-    end
-
-    it "should be unsuitable if any provided confines return false" do
-      confine1 = mock 'confine1', :true? => true
-      confine2 = mock 'confine2', :true? => false
-      Facter::Util::Confine.expects(:new).times(2).returns(confine1).then.returns(confine2)
-      @resolve.confine :one => :two, :three => :four
-
-      @resolve.should_not be_suitable
-    end
-
-    it "should be suitable if all provided confines return true" do
-      confine1 = mock 'confine1', :true? => true
-      confine2 = mock 'confine2', :true? => true
-      Facter::Util::Confine.expects(:new).times(2).returns(confine1).then.returns(confine2)
-      @resolve.confine :one => :two, :three => :four
-
-      @resolve.should be_suitable
-    end
-  end
-
-=======
->>>>>>> fbeedcf7
   describe "setting options" do
     subject(:resolution) { described_class.new(:foo) }
 
