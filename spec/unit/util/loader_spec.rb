--- conflicted
+++ resolved
@@ -29,13 +29,7 @@
   end
 
   describe "#valid_seach_path?" do
-<<<<<<< HEAD
     let(:loader) { loader = Facter::Util::Loader.new }
-=======
-    before :each do
-      @loader = Facter::Util::Loader.new
-    end
->>>>>>> 786b4069
 
     # Used to have test for " " as a directory since that should
     # be a relative directory, but on Windows in both 1.8.7 and
@@ -98,13 +92,7 @@
   end
 
   describe "when determining the search path" do
-<<<<<<< HEAD
     let(:loader) { loader = Facter::Util::Loader.new }
-=======
-    before do
-      @loader = Facter::Util::Loader.new
-    end
->>>>>>> 786b4069
 
     it "should include the facter subdirectory of all paths in ruby LOAD_PATH" do
       dirs = $LOAD_PATH.collect { |d| File.expand_path('facter', d) }
@@ -149,18 +137,12 @@
 
     describe "and the FACTERLIB environment variable is set" do
       it "should include all paths in FACTERLIB" do
-<<<<<<< HEAD
         File.stubs(:directory?).returns false
         File.stubs(:directory?).with('/one/path').returns true
         File.stubs(:directory?).with('/two/path').returns true
 
         loader = Facter::Util::Loader.new("FACTERLIB" => "/one/path#{File::PATH_SEPARATOR}/two/path")
 
-=======
-        loader = Facter::Util::Loader.new("FACTERLIB" => "/one/path#{File::PATH_SEPARATOR}/two/path")
-
-        loader.stubs(:valid_search_path?).returns true
->>>>>>> 786b4069
         paths = loader.search_path
         %w{/one/path /two/path}.each do |dir|
           paths.should be_include(dir)
@@ -181,10 +163,7 @@
     it "should load any files in the search path with names matching the fact name" do
       loader = loader_from(:search_path => %w{/one/dir /two/dir})
 
-<<<<<<< HEAD
-=======
       loader.expects(:search_path).returns %w{/one/dir /two/dir}
->>>>>>> 786b4069
       File.stubs(:file?).returns false
       File.expects(:file?).with("/one/dir/testing.rb").returns true
 
@@ -195,10 +174,7 @@
 
     it 'should not load any ruby files from subdirectories matching the fact name in the search path' do
       loader = Facter::Util::Loader.new
-<<<<<<< HEAD
       loader.stubs(:search_path).returns %w{/one/dir}
-=======
->>>>>>> 786b4069
       File.stubs(:file?).returns false
       File.expects(:file?).with("/one/dir/testing.rb").returns true
       Kernel.expects(:load).with("/one/dir/testing.rb")
@@ -281,20 +257,12 @@
     end
 
     it "should load all facts from the environment" do
-<<<<<<< HEAD
       loader = loader_from(:env => { "facter_one" => "yayness", "facter_two" => "boo" })
 
       Facter.expects(:add).with('one')
       Facter.expects(:add).with('two')
 
       loader.load_all
-=======
-      Facter::Util::Resolution.with_env "facter_one" => "yayness", "facter_two" => "boo" do
-        loader.load_all
-      end
-      Facter.value(:one).should == 'yayness'
-      Facter.value(:two).should == 'boo'
->>>>>>> 786b4069
     end
 
     it "should only load all facts one time" do
