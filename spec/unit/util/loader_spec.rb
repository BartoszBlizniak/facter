--- conflicted
+++ resolved
@@ -29,9 +29,7 @@
   end
 
   describe "#valid_seach_path?" do
-    before :each do
-      @loader = Facter::Util::Loader.new
-    end
+    let(:loader) { loader = Facter::Util::Loader.new }
 
     # Used to have test for " " as a directory since that should
     # be a relative directory, but on Windows in both 1.8.7 and
@@ -54,13 +52,13 @@
       it "should be false for relative path to non-directory #{dir}" do
         File.stubs(:directory?).with(dir).returns false
 
-        @loader.should_not be_valid_search_path dir
+        loader.should_not be_valid_search_path dir
       end
 
       it "should be false for relative path to directory #{dir}" do
         File.stubs(:directory?).with(dir).returns true
 
-        @loader.should_not be_valid_search_path dir
+        loader.should_not be_valid_search_path dir
       end
     end
     [
@@ -78,32 +76,30 @@
       it "should be false for absolute path to non-directory #{dir}" do
         File.stubs(:directory?).with(dir).returns false
 
-        @loader.should_not be_valid_search_path dir
+        loader.should_not be_valid_search_path dir
       end
 
       it "should be true for absolute path to directory #{dir}" do
         File.stubs(:directory?).with(dir).returns true
 
-        @loader.should be_valid_search_path dir
+        loader.should be_valid_search_path dir
       end
     end
 
     it "is true for paths with a file:/ uri scheme" do
-      @loader.should be_valid_search_path 'file:/in/jar'
+      loader.should be_valid_search_path 'file:/in/jar'
     end
   end
 
   describe "when determining the search path" do
-    before do
-      @loader = Facter::Util::Loader.new
-    end
+    let(:loader) { loader = Facter::Util::Loader.new }
 
     it "should include the facter subdirectory of all paths in ruby LOAD_PATH" do
       dirs = $LOAD_PATH.collect { |d| File.expand_path('facter', d) }
-      @loader.stubs(:valid_search_path?).returns(true)
+      loader.stubs(:valid_search_path?).returns(true)
       File.stubs(:directory?).returns true
 
-      paths = @loader.search_path
+      paths = loader.search_path
 
       dirs.each do |dir|
         paths.should be_include(dir)
@@ -112,8 +108,8 @@
 
     it "should exclude invalid search paths" do
       dirs = $LOAD_PATH.collect { |d| File.join(d, "facter") }
-      @loader.stubs(:valid_search_path?).returns(false)
-      paths = @loader.search_path
+      loader.stubs(:valid_search_path?).returns(false)
+      paths = loader.search_path
       dirs.each do |dir|
         paths.should_not be_include(dir)
       end
@@ -121,40 +117,35 @@
 
     it "should include all search paths registered with Facter" do
       Facter.expects(:search_path).returns %w{/one /two}
-      @loader.stubs(:valid_search_path?).returns true
-
-      paths = @loader.search_path
+      loader.stubs(:valid_search_path?).returns true
+
+      paths = loader.search_path
       paths.should be_include("/one")
       paths.should be_include("/two")
     end
 
     it "should warn on invalid search paths registered with Facter" do
       Facter.expects(:search_path).returns %w{/one /two}
-      @loader.stubs(:valid_search_path?).returns false
-      @loader.stubs(:valid_search_path?).with('/one').returns true
-      @loader.stubs(:valid_search_path?).with('/two').returns false
+      loader.stubs(:valid_search_path?).returns false
+      loader.stubs(:valid_search_path?).with('/one').returns true
+      loader.stubs(:valid_search_path?).with('/two').returns false
       Facter.expects(:warn).with('Excluding /two from search path. Fact file paths must be an absolute directory').once
 
-      paths = @loader.search_path
+      paths = loader.search_path
       paths.should be_include("/one")
     end
 
     describe "and the FACTERLIB environment variable is set" do
       it "should include all paths in FACTERLIB" do
-<<<<<<< HEAD
+        File.stubs(:directory?).returns false
+        File.stubs(:directory?).with('/one/path').returns true
+        File.stubs(:directory?).with('/two/path').returns true
+
         loader = Facter::Util::Loader.new("FACTERLIB" => "/one/path#{File::PATH_SEPARATOR}/two/path")
 
         paths = loader.search_path
         %w{/one/path /two/path}.each do |dir|
           paths.should be_include(dir)
-=======
-        Facter::Util::Resolution.with_env "FACTERLIB" => "/one/path#{File::PATH_SEPARATOR}/two/path" do
-          @loader.stubs(:valid_search_path?).returns true
-          paths = @loader.search_path
-          %w{/one/path /two/path}.each do |dir|
-            paths.should be_include(dir)
-          end
->>>>>>> 4faecb0e
         end
       end
     end
@@ -170,40 +161,24 @@
     end
 
     it "should load any files in the search path with names matching the fact name" do
-<<<<<<< HEAD
       loader = loader_from(:search_path => %w{/one/dir /two/dir})
-      FileTest.stubs(:exist?).returns false
-      FileTest.expects(:exist?).with("/one/dir/testing.rb").returns true
-      FileTest.expects(:exist?).with("/two/dir/testing.rb").returns true
-
-=======
-      @loader.expects(:search_path).returns %w{/one/dir /two/dir}
-      File.stubs(:file?).returns false
-      File.expects(:file?).with("/one/dir/testing.rb").returns true
->>>>>>> 4faecb0e
-      Kernel.expects(:load).with("/one/dir/testing.rb")
-
-      loader.load(:testing)
-    end
-
-<<<<<<< HEAD
-    it 'should load any ruby files in directories matching the fact name in the search path in sorted order regardless of the order returned by Dir.entries' do
-      loader = TestLoader.new
-
-      loader.stubs(:search_path).returns %w{/one/dir}
-      FileTest.stubs(:exist?).returns false
-      FileTest.stubs(:directory?).with("/one/dir/testing").returns true
-      loader.stubs(:search_path).returns %w{/one/dir}
-=======
-    it 'should not load any ruby files from subdirectories matching the fact name in the search path' do
-      @loader.stubs(:search_path).returns %w{/one/dir}
+
       File.stubs(:file?).returns false
       File.expects(:file?).with("/one/dir/testing.rb").returns true
       Kernel.expects(:load).with("/one/dir/testing.rb")
 
+      loader.load(:testing)
+    end
+
+    it 'should not load any ruby files from subdirectories matching the fact name in the search path' do
+      loader = Facter::Util::Loader.new
+      loader.stubs(:search_path).returns %w{/one/dir}
+      File.stubs(:file?).returns false
+      File.expects(:file?).with("/one/dir/testing.rb").returns true
+      Kernel.expects(:load).with("/one/dir/testing.rb")
+
       File.stubs(:directory?).with("/one/dir/testing").returns true
-      @loader.stubs(:search_path).returns %w{/one/dir}
->>>>>>> 4faecb0e
+      loader.stubs(:search_path).returns %w{/one/dir}
 
       Dir.stubs(:entries).with("/one/dir/testing").returns %w{foo.rb bar.rb}
       %w{/one/dir/testing/foo.rb /one/dir/testing/bar.rb}.each do |f|
@@ -211,40 +186,15 @@
         Kernel.stubs(:load).with(f)
       end
 
-<<<<<<< HEAD
-      loader.load(:testing)
-      loader.loaded_files.should == %w{/one/dir/testing/bar.rb /one/dir/testing/foo.rb}
-    end
-
-    it "should load any ruby files in directories matching the fact name in the search path" do
-      loader = loader_from(:search_path => %w{/one/dir})
-      FileTest.stubs(:exist?).returns false
-      FileTest.expects(:directory?).with("/one/dir/testing").returns true
-
-      Dir.expects(:entries).with("/one/dir/testing").returns %w{two.rb}
-
-      Kernel.expects(:load).with("/one/dir/testing/two.rb")
-
       loader.load(:testing)
     end
 
     it "should not load files that don't end in '.rb'" do
-      loader = loader_from(:search_path => %w{/one/dir})
-      FileTest.stubs(:exist?).returns false
-      FileTest.expects(:directory?).with("/one/dir/testing").returns true
-
-      Dir.expects(:entries).with("/one/dir/testing").returns %w{one}
-
-=======
-      @loader.load(:testing)
-    end
-
-    it "should not load files that don't end in '.rb'" do
-      @loader.expects(:search_path).returns %w{/one/dir}
+      loader = Facter::Util::Loader.new
+      loader.expects(:search_path).returns %w{/one/dir}
       File.stubs(:file?).returns false
       File.expects(:file?).with("/one/dir/testing.rb").returns false
       File.expects(:exist?).with("/one/dir/testing").never
->>>>>>> 4faecb0e
       Kernel.expects(:load).never
 
       loader.load(:testing)
@@ -252,111 +202,30 @@
   end
 
   describe "when loading all facts" do
+    let(:loader) { Facter::Util::Loader.new }
+
     before :each do
-<<<<<<< HEAD
-      FileTest.stubs(:directory?).returns true
-    end
-
-    it "should skip directories that do not exist" do
-      loader = loader_from(:search_path => %w{/one/dir})
-
-      FileTest.expects(:directory?).with("/one/dir").returns false
-
-      Dir.expects(:entries).with("/one/dir").never
-
-      loader.load_all
-=======
-      @loader = Facter::Util::Loader.new
-      @loader.stubs(:search_path).returns []
+      loader.stubs(:search_path).returns []
 
       File.stubs(:directory?).returns true
->>>>>>> 4faecb0e
     end
 
     it "should load all files in all search paths" do
       loader = loader_from(:search_path => %w{/one/dir /two/dir})
 
-<<<<<<< HEAD
-      Dir.expects(:entries).with("/one/dir").returns %w{a.rb b.rb}
-      Dir.expects(:entries).with("/two/dir").returns %w{c.rb d.rb}
-
-      %w{/one/dir/a.rb /one/dir/b.rb /two/dir/c.rb /two/dir/d.rb}.each { |f| Kernel.expects(:load).with(f) }
-
-      loader.load_all
-    end
-
-    it "should load all files in all subdirectories in all search paths" do
-      loader = loader_from(:search_path => %w{/one/dir /two/dir})
-
-      Dir.expects(:entries).with("/one/dir").returns %w{a}
-      Dir.expects(:entries).with("/two/dir").returns %w{b}
-
-      %w{/one/dir/a /two/dir/b}.each { |f| File.expects(:directory?).with(f).returns true }
-
-      Dir.expects(:entries).with("/one/dir/a").returns %w{c.rb}
-      Dir.expects(:entries).with("/two/dir/b").returns %w{d.rb}
-
-      %w{/one/dir/a/c.rb /two/dir/b/d.rb}.each { |f| Kernel.expects(:load).with(f) }
-
-      loader.load_all
-    end
-
-    it 'should load all files in sorted order for any given directory regardless of the order returned by Dir.entries' do
-      loader = TestLoader.new
-
-      loader.stubs(:search_path).returns %w{/one/dir}
-      Dir.stubs(:entries).with("/one/dir").returns %w{foo.rb bar.rb}
-
-      %w{/one/dir}.each { |f| File.stubs(:directory?).with(f).returns true }
-=======
       Dir.expects(:glob).with('/one/dir/*.rb').returns %w{/one/dir/a.rb /one/dir/b.rb}
       Dir.expects(:glob).with('/two/dir/*.rb').returns %w{/two/dir/c.rb /two/dir/d.rb}
->>>>>>> 4faecb0e
 
       %w{/one/dir/a.rb /one/dir/b.rb /two/dir/c.rb /two/dir/d.rb}.each do |f|
         File.expects(:file?).with(f).returns true
         Kernel.expects(:load).with(f)
       end
 
-<<<<<<< HEAD
-      loader.load_all
-
-      loader.loaded_files.should == %w{/one/dir/bar.rb /one/dir/foo.rb}
-    end
-
-    it "should not load files in the util subdirectory" do
-      loader = loader_from(:search_path => %w{/one/dir})
-
-      Dir.expects(:entries).with("/one/dir").returns %w{util}
-
-      File.expects(:directory?).with("/one/dir/util").returns true
-
-      Dir.expects(:entries).with("/one/dir/util").never
-
-      loader.load_all
-    end
-
-    it "should not load files in a lib subdirectory" do
-      loader = loader_from(:search_path => %w{/one/dir})
-
-      Dir.expects(:entries).with("/one/dir").returns %w{lib}
-
-      File.expects(:directory?).with("/one/dir/lib").returns true
-
-      Dir.expects(:entries).with("/one/dir/lib").never
-
-      loader.load_all
-    end
-
-    it "should not load files in '.' or '..'" do
-      loader = loader_from(:search_path => %w{/one/dir})
-=======
-      @loader.load_all
+      loader.load_all
     end
 
     it "should not try to load subdirectories of search paths" do
-      @loader.expects(:search_path).returns %w{/one/dir /two/dir}
->>>>>>> 4faecb0e
+      loader.expects(:search_path).returns %w{/one/dir /two/dir}
 
       # a.rb is a directory
       Dir.expects(:glob).with('/one/dir/*.rb').returns %w{/one/dir/a.rb /one/dir/b.rb}
@@ -374,24 +243,15 @@
     end
 
     it "should not raise an exception when a file is unloadable" do
-<<<<<<< HEAD
-      loader = loader_from(:search_path => %w{/one/dir})
-      Dir.expects(:entries).with("/one/dir").returns %w{a.rb}
-=======
-      @loader.expects(:search_path).returns %w{/one/dir}
+      loader.expects(:search_path).returns %w{/one/dir}
 
       Dir.expects(:glob).with('/one/dir/*.rb').returns %w{/one/dir/a.rb}
       File.expects(:file?).with('/one/dir/a.rb').returns true
->>>>>>> 4faecb0e
 
       Kernel.expects(:load).with("/one/dir/a.rb").raises(LoadError)
       Facter.expects(:warn)
 
-<<<<<<< HEAD
-      lambda { loader.load_all }.should_not raise_error
-=======
-      expect { @loader.load_all }.to_not raise_error
->>>>>>> 4faecb0e
+      expect { loader.load_all }.to_not raise_error
     end
 
     it "should load all facts from the environment" do
