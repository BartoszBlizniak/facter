#! /usr/bin/env ruby

require 'spec_helper'

describe "Memory facts" do
  before(:each) do
    Facter.collection.internal_loader.load(:memory)
  end

  after(:each) do
    Facter.clear
  end

  describe "when returning scaled sizes" do
    [  "memorysize",
       "memoryfree",
       "swapsize",
       "swapfree"
    ].each do |fact|

      describe "when #{fact}_mb does not exist" do
        before(:each) do
          Facter.fact(fact + "_mb").stubs(:value).returns(nil)
        end

        it "#{fact} should not exist either" do
          Facter.fact(fact).value.should be_nil
        end
      end

      {   "200.00"      => "200.00 MB",
          "1536.00"     => "1.50 GB",
          "1572864.00"  => "1.50 TB",
      }.each do |mbval, scval|
        it "should scale #{fact} when given #{mbval} MB" do
          Facter.fact(fact + "_mb").stubs(:value).returns(mbval)
          Facter.fact(fact).value.should == scval
        end
      end
    end

    after(:each) do
      Facter.clear
    end
  end

  describe "on Darwin" do
    before(:each) do
      Facter.clear
      Facter.fact(:kernel).stubs(:value).returns("Darwin")
      Facter::Util::POSIX.stubs(:sysctl).with('hw.memsize').returns('8589934592')
      Facter::Util::Resolution.stubs(:exec).with('vm_stat').returns(my_fixture_read('darwin-vm_stat'))
      Facter::Util::POSIX.stubs(:sysctl).with('vm.swapusage').returns("vm.swapusage: total = 64.00M  used = 1.00M  free = 63.00M  (encrypted)")

      Facter.collection.internal_loader.load(:memory)
    end

    it "should return the current swap size in MB" do
      Facter.fact(:swapsize_mb).value.should == "64.00"
    end

    it "should return the current swap free in MB" do
      Facter.fact(:swapfree_mb).value.should == "63.00"
    end

    it "should return whether swap is encrypted" do
      Facter.fact(:swapencrypted).value.should == true
    end

    it "should return the memory size in MB" do
      Facter.fact(:memorysize_mb).value.should == "8192.00"
    end

    it "should return the memory free in MB" do
      Facter.fact(:memoryfree_mb).value.should == "138.70"
    end

    after(:each) do
      Facter.clear
    end
  end

  [   "linux",
      "gnu/kfreebsd",
  ].each do |kernel|


    describe "on #{kernel}" do
      before(:each) do
        Facter.clear
        Facter.fact(:kernel).stubs(:value).returns(kernel)

        meminfo_contents = my_fixture_read('linux-proc_meminfo').split("\n")

        File.stubs(:readlines).with("/proc/meminfo").returns(meminfo_contents)

        Facter.collection.internal_loader.load(:memory)
      end

      after(:each) do
        Facter.clear
      end

      it "should return the current memory size in MB" do
        Facter.fact(:memorysize_mb).value.should == "249.91"
      end

      it "should return the current memory free in MB" do
        Facter.fact(:memoryfree_mb).value.should == "196.16"
      end

      it "should return the current swap size in MB" do
        Facter.fact(:swapsize_mb).value.should == "511.99"
      end

      it "should return the current swap free in MB" do
        Facter.fact(:swapfree_mb).value.should == "511.99"
      end
    end
  end

  describe "on AIX" do
    before (:each) do
      Facter.clear
      Facter.fact(:kernel).stubs(:value).returns("AIX")

      Facter::Util::Resolution.stubs(:exec).with('swap -l').returns(my_fixture_read('aix-swap_l'))

<<<<<<< HEAD
      Facter::Util::Resolution.stubs(:exec).with('/usr/bin/svmon -O unit=KB').returns(my_fixture_read('aix-svmon'))
=======
      Facter::Util::Resolution.stubs(:exec).with('swap -l 2>/dev/null').returns(swapusage)
>>>>>>> 7c8eae18

      Facter.collection.internal_loader.load(:memory)
    end

    after(:each) do
      Facter.clear
    end

    describe "when not root" do
      before(:each) do
        Facter.fact(:id).stubs(:value).returns("notroot")
      end

      it "should return nil for swap size" do
        Facter.fact(:swapsize_mb).value.should be_nil
      end

      it "should return nil for swap free" do
        Facter.fact(:swapfree_mb).value.should be_nil
      end
    end

    describe "when root" do
      before(:each) do
        Facter.fact(:id).stubs(:value).returns("root")
      end

      it "should return the current swap size in MB" do
        Facter.fact(:swapsize_mb).value.should == "512.00"
      end

      it "should return the current swap free in MB" do
        Facter.fact(:swapfree_mb).value.should == "508.00"
      end
    end

    it "should return the current memory free in MB" do
      Facter.fact(:memoryfree_mb).value.should == "22284.76"
    end

    it "should return the current memory size in MB" do
      Facter.fact(:memorysize_mb).value.should == "32000.00"
    end

  end


  describe "on OpenBSD" do
    before :each do
      Facter.clear
      Facter.fact(:kernel).stubs(:value).returns("OpenBSD")

      swapusage = "total: 148342k bytes allocated = 0k used, 148342k available"
      Facter::Util::Resolution.stubs(:exec).with('swapctl -s').returns(swapusage)

      Facter::Util::Resolution.stubs(:exec).with('vmstat').returns(my_fixture_read('openbsd-vmstat'))

      Facter::Util::POSIX.stubs(:sysctl).with('hw.physmem').returns('267321344')

      Facter::Util::POSIX.stubs(:sysctl).with('vm.swapencrypt.enable').returns('1')

      Facter.collection.internal_loader.load(:memory)
    end

    after :each do
      Facter.clear
    end

    it "should return the current swap free in MB" do
      Facter.fact(:swapfree_mb).value.should == "144.87"
    end

    it "should return the current swap size in MB" do
      Facter.fact(:swapsize_mb).value.should == "144.87"
    end

    it "should return the current memory free in MB" do
      Facter.fact(:memoryfree_mb).value.should == "176.79"
    end

    it "should return the current memory size in MB" do
      Facter.fact(:memorysize_mb).value.should == "254.94"
    end

    it "should return whether swap is encrypted" do
      Facter.fact(:swapencrypted).value.should == true
    end
  end

  describe "on Solaris" do
    before(:each) do
      Facter.clear
      Facter.fact(:kernel).stubs(:value).returns("SunOS")

      Facter::Util::Resolution.stubs(:exec).with('/usr/sbin/prtconf 2>/dev/null').returns(my_fixture_read('solaris-prtconf'))

      Facter::Util::Resolution.stubs(:exec).with('vmstat').returns(my_fixture_read('solaris-vmstat'))
    end

    after(:each) do
      Facter.clear
    end

    describe "when single swap exists" do
      before(:each) do
<<<<<<< HEAD
        Facter::Util::Resolution.stubs(:exec).with('/usr/sbin/swap -l').returns my_fixture_read('solaris-swap_l-single')
=======
        sample_swap_line = <<SWAP
swapfile             dev  swaplo blocks   free
/dev/swap           4294967295,4294967295     16 2097136 2097136
SWAP
        Facter::Util::Resolution.stubs(:exec).with('/usr/sbin/swap -l 2>/dev/null').returns sample_swap_line
>>>>>>> 7c8eae18

        Facter.collection.internal_loader.load(:memory)
      end

      it "should return the current memory size in MB" do
        Facter.fact(:memorysize_mb).value.should == "2048.00"
      end

      it "should return the current memory free in MB" do
        Facter.fact(:memoryfree_mb).value.should == "465.06"
      end

      it "should return the current swap free in MB" do
        Facter.fact(:swapfree_mb).value.should == "1023.99"
      end

      it "should return the current swap size in MB" do
        Facter.fact(:swapsize_mb).value.should == "1023.99"
      end
    end

    describe "when multiple swaps exist" do
      before(:each) do
<<<<<<< HEAD
        Facter::Util::Resolution.stubs(:exec).with('/usr/sbin/swap -l').returns my_fixture_read('solaris-swap_l-multiple')
=======
        sample_swap_line = <<SWAP
swapfile             dev  swaplo blocks   free
/dev/swap           4294967295,4294967295     16 2097136 2097136
/dev/swap2          4294967295,4294967295     16 2097136 2097136
SWAP
        Facter::Util::Resolution.stubs(:exec).with('/usr/sbin/swap -l 2>/dev/null').returns sample_swap_line
>>>>>>> 7c8eae18
        Facter.collection.internal_loader.load(:memory)
      end

      it "should return the current memory size in MB" do
        Facter.fact(:memorysize_mb).value.should == "2048.00"
      end

      it "should return the current memory free in MB" do
        Facter.fact(:memoryfree_mb).value.should == "465.06"
      end

      it "should return the current swap free in MB" do
        Facter.fact(:swapfree_mb).value.should == "2047.98"
      end

      it "should return the current swap size in MB" do
        Facter.fact(:swapsize_mb).value.should == "2047.98"
      end
    end

    describe "when no swap exists" do
      before(:each) do
        Facter::Util::Resolution.stubs(:exec).with('/usr/sbin/swap -l 2>/dev/null').returns ""

        Facter.collection.internal_loader.load(:memory)
      end

      it "should return the current memory size in MB" do
        Facter.fact(:memorysize_mb).value.should == "2048.00"
      end

      it "should return the current memory free in MB" do
        Facter.fact(:memoryfree_mb).value.should == "465.06"
      end

      it "should return 0 for the swap free in MB" do
        Facter.fact(:swapfree_mb).value.should == "0.00"
      end

      it "should return 0 for the swap size in MB" do
        Facter.fact(:swapsize_mb).value.should == "0.00"
      end
    end
  end

    describe "on DragonFly BSD" do
      before :each do
        Facter.clear
        Facter.fact(:kernel).stubs(:value).returns("dragonfly")

        swapusage = "total: 148342k bytes allocated = 0k used, 148342k available"
        Facter::Util::POSIX.stubs(:sysctl).with('hw.pagesize').returns("4096")
        Facter::Util::POSIX.stubs(:sysctl).with('vm.swap_size').returns("128461")
        Facter::Util::POSIX.stubs(:sysctl).with('vm.swap_anon_use').returns("2635")
        Facter::Util::POSIX.stubs(:sysctl).with('vm.swap_cache_use').returns("0")

        Facter::Util::Resolution.stubs(:exec).with('vmstat').returns my_fixture_read('dragonfly-vmstat')

        Facter::Util::POSIX.stubs(:sysctl).with("hw.physmem").returns('248512512')

        Facter.collection.internal_loader.load(:memory)
      end

      after :each do
        Facter.clear
      end

      it "should return the current swap free in MB" do
        Facter.fact(:swapfree_mb).value.should == "491.51"
      end

      it "should return the current swap size in MB" do
        Facter.fact(:swapsize_mb).value.should == "501.80"
      end

      it "should return the current memory size in MB" do
        Facter.fact(:memorysize_mb).value.should == "237.00"
      end

      it "should return the current memory free in MB" do
        Facter.fact(:memoryfree_mb).value.should == "13.61"
      end
    end

    describe "on FreeBSD" do
      before(:each) do
        Facter.clear
        Facter.fact(:kernel).stubs(:value).returns("FreeBSD")

        Facter::Util::Resolution.stubs(:exec).with('vmstat -H').returns my_fixture_read('freebsd-vmstat')
        Facter::Util::POSIX.stubs(:sysctl).with('hw.physmem').returns '1056276480'
      end

      after(:each) do
        Facter.clear
      end

      describe "with no swap" do
        before(:each) do
          sample_swapinfo = 'Device          1K-blocks     Used    Avail Capacity'

          Facter::Util::Resolution.stubs(:exec).with('swapinfo -k').returns sample_swapinfo
          Facter.collection.internal_loader.load(:memory)
        end

        it "should return the current swap free in MB" do
          Facter.fact(:swapfree_mb).value.should == "0.00"
        end

        it "should return the current swap size in MB" do
          Facter.fact(:swapsize_mb).value.should == "0.00"
        end

        it "should return the current memory size in MB" do
          Facter.fact(:memorysize_mb).value.should == "1007.34"
        end

        it "should return the current memory free in MB" do
          Facter.fact(:memoryfree_mb).value.should == "641.25"
        end
      end

      describe "with one swap" do
        before(:each) do
          Facter::Util::Resolution.stubs(:exec).with('swapinfo -k').returns my_fixture_read('darwin-swapinfo-single')

          Facter.collection.internal_loader.load(:memory)
        end

        it "should return the current swap free in MB" do
          Facter.fact(:swapfree_mb).value.should == "1023.96"
        end

        it "should return the current swap size in MB" do
          Facter.fact(:swapsize_mb).value.should == "2000.53"
        end

        it "should return the current memory size in MB" do
          Facter.fact(:memorysize_mb).value.should == "1007.34"
        end

        it "should return the current memory free in MB" do
          Facter.fact(:memoryfree_mb).value.should == "641.25"
        end
      end

      describe "with multiple swaps" do
        before(:each) do
          Facter::Util::Resolution.stubs(:exec).with('swapinfo -k').returns my_fixture_read('darwin-swapinfo-multiple')

          Facter.collection.internal_loader.load(:memory)
        end

        it "should return the current swap free in MB" do
          Facter.fact(:swapfree_mb).value.should == "2047.93"
        end

        it "should return the current swap size in MB" do
          Facter.fact(:swapsize_mb).value.should == "4977.62"
        end

        it "should return the current memory size in MB" do
          Facter.fact(:memorysize_mb).value.should == "1007.34"
        end

        it "should return the current memory free in MB" do
          Facter.fact(:memoryfree_mb).value.should == "641.25"
        end
      end
    end

    describe "on Windows" do
      before :each do
        Facter.clear
        Facter.fact(:kernel).stubs(:value).returns("windows")
        Facter.collection.internal_loader.load(:memory)
        require 'facter/util/wmi'
      end

      it "should return free memory in MB" do
        os = stubs 'os'
        os.stubs(:FreePhysicalMemory).returns("3415624")
        Facter::Util::WMI.stubs(:execquery).returns([os])

        Facter.fact(:memoryfree_mb).value.should == '3335.57'
      end

      it "should return total memory in MB" do
        computer = stubs 'computer'
        computer.stubs(:TotalPhysicalMemory).returns("4193837056")
        Facter::Util::WMI.stubs(:execquery).returns([computer])

        Facter.fact(:memorysize_mb).value.should == '3999.55'
        Facter.fact(:MemoryTotal).value.should == '3.91 GB'
    end
  end

  it "should use the memorysize fact for the memorytotal fact" do
    Facter.fact("memorysize").expects(:value).once.returns "16.00 GB"
    Facter::Util::Resolution.expects(:exec).never
    Facter.fact(:memorytotal).value.should == "16.00 GB"
  end
end<|MERGE_RESOLUTION|>--- conflicted
+++ resolved
@@ -124,13 +124,8 @@
       Facter.clear
       Facter.fact(:kernel).stubs(:value).returns("AIX")
 
-      Facter::Util::Resolution.stubs(:exec).with('swap -l').returns(my_fixture_read('aix-swap_l'))
-
-<<<<<<< HEAD
+      Facter::Util::Resolution.stubs(:exec).with('swap -l 2>/dev/null').returns(my_fixture_read('aix-swap_l'))
       Facter::Util::Resolution.stubs(:exec).with('/usr/bin/svmon -O unit=KB').returns(my_fixture_read('aix-svmon'))
-=======
-      Facter::Util::Resolution.stubs(:exec).with('swap -l 2>/dev/null').returns(swapusage)
->>>>>>> 7c8eae18
 
       Facter.collection.internal_loader.load(:memory)
     end
@@ -236,15 +231,7 @@
 
     describe "when single swap exists" do
       before(:each) do
-<<<<<<< HEAD
-        Facter::Util::Resolution.stubs(:exec).with('/usr/sbin/swap -l').returns my_fixture_read('solaris-swap_l-single')
-=======
-        sample_swap_line = <<SWAP
-swapfile             dev  swaplo blocks   free
-/dev/swap           4294967295,4294967295     16 2097136 2097136
-SWAP
-        Facter::Util::Resolution.stubs(:exec).with('/usr/sbin/swap -l 2>/dev/null').returns sample_swap_line
->>>>>>> 7c8eae18
+        Facter::Util::Resolution.stubs(:exec).with('/usr/sbin/swap -l 2>/dev/null').returns my_fixture_read('solaris-swap_l-single')
 
         Facter.collection.internal_loader.load(:memory)
       end
@@ -268,16 +255,7 @@
 
     describe "when multiple swaps exist" do
       before(:each) do
-<<<<<<< HEAD
-        Facter::Util::Resolution.stubs(:exec).with('/usr/sbin/swap -l').returns my_fixture_read('solaris-swap_l-multiple')
-=======
-        sample_swap_line = <<SWAP
-swapfile             dev  swaplo blocks   free
-/dev/swap           4294967295,4294967295     16 2097136 2097136
-/dev/swap2          4294967295,4294967295     16 2097136 2097136
-SWAP
-        Facter::Util::Resolution.stubs(:exec).with('/usr/sbin/swap -l 2>/dev/null').returns sample_swap_line
->>>>>>> 7c8eae18
+        Facter::Util::Resolution.stubs(:exec).with('/usr/sbin/swap -l 2>/dev/null').returns my_fixture_read('solaris-swap_l-multiple')
         Facter.collection.internal_loader.load(:memory)
       end
 
