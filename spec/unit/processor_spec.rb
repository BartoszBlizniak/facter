--- conflicted
+++ resolved
@@ -216,55 +216,35 @@
 
     it "should be 2 on dual-processor Darwin box" do
       Facter.fact(:kernel).stubs(:value).returns("Darwin")
-<<<<<<< HEAD
       Facter::Util::POSIX.stubs(:sysctl).with("hw.ncpu").returns('2')
-=======
-      Facter::Core::Execution.stubs(:exec).with("sysctl -n hw.ncpu").returns('2')
->>>>>>> bc85e8dd
 
       Facter.fact(:processorcount).value.should == "2"
     end
 
     it "should be 2 on dual-processor OpenBSD box" do
       Facter.fact(:kernel).stubs(:value).returns("OpenBSD")
-<<<<<<< HEAD
       Facter::Util::POSIX.stubs(:sysctl).with("hw.ncpu").returns('2')
-=======
-      Facter::Core::Execution.stubs(:exec).with("sysctl -n hw.ncpu").returns('2')
->>>>>>> bc85e8dd
 
       Facter.fact(:processorcount).value.should == "2"
     end
 
     it "should be 2 on dual-processor FreeBSD box" do
       Facter.fact(:kernel).stubs(:value).returns("FreeBSD")
-<<<<<<< HEAD
       Facter::Util::POSIX.stubs(:sysctl).with("hw.ncpu").returns('2')
-=======
-      Facter::Core::Execution.stubs(:exec).with("sysctl -n hw.ncpu").returns('2')
->>>>>>> bc85e8dd
 
       Facter.fact(:processorcount).value.should == "2"
     end
 
     it "should print the correct CPU Model on FreeBSD" do
       Facter.fact(:kernel).stubs(:value).returns("FreeBSD")
-<<<<<<< HEAD
       Facter::Util::POSIX.stubs(:sysctl).with("hw.model").returns('SomeVendor CPU 3GHz')
-=======
-      Facter::Core::Execution.stubs(:exec).with("sysctl -n hw.model").returns('SomeVendor CPU 3GHz')
->>>>>>> bc85e8dd
 
       Facter.fact(:processor).value.should == "SomeVendor CPU 3GHz"
     end
 
     it "should be 2 on dual-processor DragonFly box" do
       Facter.fact(:kernel).stubs(:value).returns("DragonFly")
-<<<<<<< HEAD
       Facter::Util::POSIX.stubs(:sysctl).with("hw.ncpu").returns('2')
-=======
-      Facter::Core::Execution.stubs(:exec).with("sysctl -n hw.ncpu").returns('2')
->>>>>>> bc85e8dd
 
       Facter.fact(:processorcount).value.should == "2"
     end
@@ -296,18 +276,11 @@
           Facter.fact(:kernel).stubs(:value).returns(:sunos)
           Facter.stubs(:value).with(:kernelrelease).returns(release)
 
-<<<<<<< HEAD
           fixture_data = File.read(fixtures('processorcount','solaris-psrinfo'))
-          Facter::Util::Resolution.expects(:exec).with("/usr/bin/kstat cpu_info").never
-          Facter::Util::Resolution.expects(:exec).with("/usr/sbin/psrinfo").returns(fixture_data)
+          Facter::Core::Execution.expects(:exec).with("/usr/bin/kstat cpu_info").never
+          Facter::Core::Execution.expects(:exec).with("/usr/sbin/psrinfo").returns(fixture_data)
           Facter.fact(:processorcount).value.should == '24'
         end
-=======
-        fixture_data = File.read(fixtures('processorcount','solaris-psrinfo'))
-        Facter::Core::Execution.expects(:exec).with("/usr/bin/kstat cpu_info").never
-        Facter::Core::Execution.expects(:exec).with("/usr/sbin/psrinfo").returns(fixture_data)
-        Facter.fact(:processorcount).value.should == '24'
->>>>>>> bc85e8dd
       end
     end
   end
