#! /usr/bin/env ruby

require 'facter/util/posix'
require 'facter/util/processor'
require 'spec_helper'
require 'facter_spec/cpuinfo'

describe "Processor facts" do
  describe "on Windows" do
    before :each do
      Facter.clear
      Facter.fact(:kernel).stubs(:value).returns("windows")
    end

    def load(procs)
      require 'facter/util/wmi'
      Facter::Util::WMI.stubs(:execquery).with("select * from Win32_Processor").returns(procs)
      # This is to workaround #14674
      Facter.fact(:architecture).stubs(:value).returns("x64")

      # processor facts belong to a file with a different name,
      # so load the file explicitly (after stubbing kernel),
      # but we have to stub execquery first
      Facter.collection.internal_loader.load(:processor)
    end

    describe "2003" do
      before :each do
        proc = stubs 'proc'
        proc.stubs(:Name).returns("Intel(R)    Celeron(R)   processor")

        load(Array.new(2, proc))
      end

      it "should count 2 processors" do
        proc.expects(:NumberOfLogicalProcessors).never

        Facter.fact(:processorcount).value.should == "2"
      end

      it "should squeeze the processor name 2 times" do
        2.times do |i|
          Facter.fact("processor#{i}".to_sym).value.should == "Intel(R) Celeron(R) processor"
        end
      end
    end

    describe "2008" do
      before :each do
        proc = stubs 'proc'
        proc.stubs(:NumberOfLogicalProcessors).returns(2)
        proc.stubs(:Name).returns("Intel(R)    Celeron(R)   processor")

        load(Array.new(2, proc))
      end

      it "should count 4 processors" do
        Facter.fact(:processorcount).value.should == "4"
      end

      it "should squeeze the processor name 4 times" do
        4.times do |i|
          Facter.fact("processor#{i}".to_sym).value.should == "Intel(R) Celeron(R) processor"
        end
      end
    end
  end

  describe "on Linux" do
<<<<<<< HEAD
=======
    include FacterSpec::Cpuinfo
>>>>>>> a6d12a58

    shared_context 'Linux processor stubs' do
      before :each do
        Facter.collection.internal_loader.load(:processor)

        Facter.fact(:kernel).stubs(:value).returns 'Linux'
        Facter.fact(:operatingsystem).stubs(:value).returns 'Linux'
        File.stubs(:exists?).with("/proc/cpuinfo").returns(true)
      end
    end

    shared_examples_for 'a /proc/cpuinfo based processor fact' do |processor_fact|
      include_context 'Linux processor stubs'

      it "should be 1 in SPARC fixture" do
        Facter.fact(:architecture).stubs(:value).returns("sparc")
<<<<<<< HEAD
        File.stubs(:readlines).with("/proc/cpuinfo").returns(cpuinfo_fixture("sparc"))
=======
        File.stubs(:readlines).with("/proc/cpuinfo").returns(cpuinfo_fixture_readlines("sparc"))
>>>>>>> a6d12a58

        Facter.fact(processor_fact).value.should == "1"
      end

      it "should be 2 in ppc64 fixture on Linux" do
        Facter.fact(:architecture).stubs(:value).returns("ppc64")
<<<<<<< HEAD
        File.stubs(:readlines).with("/proc/cpuinfo").returns(cpuinfo_fixture("ppc64"))
=======
        File.stubs(:readlines).with("/proc/cpuinfo").returns(cpuinfo_fixture_readlines("ppc64"))
>>>>>>> a6d12a58

        Facter.fact(processor_fact).value.should == "2"
      end

      it "should be 2 in panda-armel fixture on Linux" do
        Facter.fact(:architecture).stubs(:value).returns("arm")
<<<<<<< HEAD
        File.stubs(:readlines).with("/proc/cpuinfo").returns(cpuinfo_fixture("panda-armel"))
=======
        File.stubs(:readlines).with("/proc/cpuinfo").returns(cpuinfo_fixture_readlines("panda-armel"))
>>>>>>> a6d12a58

        Facter.fact(processor_fact).value.should == "2"
      end

      it "should be 1 in bbg3-armel fixture on Linux" do
        Facter.fact(:architecture).stubs(:value).returns("arm")
<<<<<<< HEAD
        File.stubs(:readlines).with("/proc/cpuinfo").returns(cpuinfo_fixture("bbg3-armel"))
=======
        File.stubs(:readlines).with("/proc/cpuinfo").returns(cpuinfo_fixture_readlines("bbg3-armel"))
>>>>>>> a6d12a58

        Facter.fact(processor_fact).value.should == "1"
      end

      it "should be 1 in beaglexm-armel fixture on Linux" do
        Facter.fact(:architecture).stubs(:value).returns("arm")
<<<<<<< HEAD
        File.stubs(:readlines).with("/proc/cpuinfo").returns(cpuinfo_fixture("beaglexm-armel"))
=======
        File.stubs(:readlines).with("/proc/cpuinfo").returns(cpuinfo_fixture_readlines("beaglexm-armel"))
>>>>>>> a6d12a58

        Facter.fact(processor_fact).value.should == "1"
      end

      it "should be 1 in amd64solo fixture on Linux" do
        Facter.fact(:architecture).stubs(:value).returns("amd64")
<<<<<<< HEAD
        File.stubs(:readlines).with("/proc/cpuinfo").returns(cpuinfo_fixture("amd64solo"))

        Facter.fact(processor_fact).value.should == "1"
      end

      it "should be 2 in amd64dual fixture on Linux" do
        Facter.fact(:architecture).stubs(:value).returns("amd64")
        File.stubs(:readlines).with("/proc/cpuinfo").returns(cpuinfo_fixture("amd64dual"))

        Facter.fact(processor_fact).value.should == "2"
      end

      it "should be 3 in amd64tri fixture on Linux" do
        Facter.fact(:architecture).stubs(:value).returns("amd64")
        File.stubs(:readlines).with("/proc/cpuinfo").returns(cpuinfo_fixture("amd64tri"))

        Facter.fact(processor_fact).value.should == "3"
      end

      it "should be 4 in amd64quad fixture on Linux" do
        Facter.fact(:architecture).stubs(:value).returns("amd64")
        File.stubs(:readlines).with("/proc/cpuinfo").returns(cpuinfo_fixture("amd64quad"))

=======
        File.stubs(:readlines).with("/proc/cpuinfo").returns(cpuinfo_fixture_readlines("amd64solo"))

        Facter.fact(processor_fact).value.should == "1"
      end

      it "should be 2 in amd64dual fixture on Linux" do
        Facter.fact(:architecture).stubs(:value).returns("amd64")
        File.stubs(:readlines).with("/proc/cpuinfo").returns(cpuinfo_fixture_readlines("amd64dual"))

        Facter.fact(processor_fact).value.should == "2"
      end

      it "should be 3 in amd64tri fixture on Linux" do
        Facter.fact(:architecture).stubs(:value).returns("amd64")
        File.stubs(:readlines).with("/proc/cpuinfo").returns(cpuinfo_fixture_readlines("amd64tri"))

        Facter.fact(processor_fact).value.should == "3"
      end

      it "should be 4 in amd64quad fixture on Linux" do
        Facter.fact(:architecture).stubs(:value).returns("amd64")
        File.stubs(:readlines).with("/proc/cpuinfo").returns(cpuinfo_fixture_readlines("amd64quad"))

>>>>>>> a6d12a58
        Facter.fact(processor_fact).value.should == "4"
      end
    end

<<<<<<< HEAD
    it_behaves_like 'a /proc/cpuinfo based processor fact', :activeprocessorcount
=======
>>>>>>> a6d12a58
    it_behaves_like 'a /proc/cpuinfo based processor fact', :processorcount

    def sysfs_cpu_stubs(count)
      (0...count).map { |index| "/sys/devices/system/cpu/cpu#{index}" }
    end

    describe 'when /proc/cpuinfo returns 0 processors (#2945)' do
      include_context 'Linux processor stubs'
<<<<<<< HEAD
      before do
        File.stubs(:readlines).with("/proc/cpuinfo").returns([])
      end

      it 'enumerates sysfs for the processorcount' do
        File.stubs(:exists?).with('/sys/devices/system/cpu').returns(true)
        Dir.stubs(:glob).with("/sys/devices/system/cpu/cpu[0-9]*").returns(
          sysfs_cpu_stubs(2)
        )

        Facter.fact(:processorcount).value.should == '2'
=======

      before do
        File.stubs(:readlines).with("/proc/cpuinfo").returns([])
        File.stubs(:exists?).with("/sys/devices/system/cpu").returns(true)
      end

      it "should be 2 via sysfs when cpu0 and cpu1 are present" do
        Dir.stubs(:glob).with("/sys/devices/system/cpu/cpu[0-9]*").returns(
          sysfs_cpu_stubs(2)
        )

        Facter.fact(:processorcount).value.should == "2"
      end

      it "should be 16 via sysfs when cpu0 through cpu15 are present" do
        Dir.stubs(:glob).with("/sys/devices/system/cpu/cpu[0-9]*").returns(
          sysfs_cpu_stubs(16)
        )

        Facter.fact(:processorcount).value.should == "16"
>>>>>>> a6d12a58
      end
    end
  end

<<<<<<< HEAD
    describe 'totalprocessorcount' do
      include_context 'Linux processor stubs'

      before do
        File.stubs(:exists?).with('/sys/devices/system/cpu').returns(true)
      end

      it "should be 2 via sysfs when cpu0 and cpu1 are present" do
        Dir.stubs(:glob).with("/sys/devices/system/cpu/cpu[0-9]*").returns(
          sysfs_cpu_stubs(2)
        )

        Facter.fact(:totalprocessorcount).value.should == "2"
      end

      it "should be 16 via sysfs when cpu0 through cpu15 are present" do
        Dir.stubs(:glob).with("/sys/devices/system/cpu/cpu[0-9]*").returns(
          sysfs_cpu_stubs(16)
        )

        Facter.fact(:totalprocessorcount).value.should == "16"
      end
    end
  end

=======

>>>>>>> a6d12a58
  describe "on Unixes" do
    before :each do
      Facter.collection.internal_loader.load(:processor)
    end

    it "should be 2 on dual-processor Darwin box" do
      Facter.fact(:kernel).stubs(:value).returns("Darwin")
      Facter::Util::POSIX.stubs(:sysctl).with("hw.ncpu").returns('2')

      Facter.fact(:processorcount).value.should == "2"
    end

    it "should be 2 on dual-processor OpenBSD box" do
      Facter.fact(:kernel).stubs(:value).returns("OpenBSD")
      Facter::Util::POSIX.stubs(:sysctl).with("hw.ncpu").returns('2')

      Facter.fact(:processorcount).value.should == "2"
    end

    it "should be 2 on dual-processor FreeBSD box" do
      Facter.fact(:kernel).stubs(:value).returns("FreeBSD")
      Facter::Util::POSIX.stubs(:sysctl).with("hw.ncpu").returns('2')

      Facter.fact(:processorcount).value.should == "2"
    end

    it "should print the correct CPU Model on FreeBSD" do
      Facter.fact(:kernel).stubs(:value).returns("FreeBSD")
      Facter::Util::POSIX.stubs(:sysctl).with("hw.model").returns('SomeVendor CPU 3GHz')

      Facter.fact(:processor).value.should == "SomeVendor CPU 3GHz"
    end

    it "should be 2 on dual-processor DragonFly box" do
      Facter.fact(:kernel).stubs(:value).returns("DragonFly")
<<<<<<< HEAD
      Facter::Util::POSIX.stubs(:sysctl).with("hw.ncpu").returns('2')

      Facter.fact(:processorcount).value.should == "2"
    end

    describe "on solaris" do
      before :all do
        @fixture_kstat_sparc  = File.read(fixtures('processorcount','solaris-sparc-kstat-cpu-info'))
        @fixture_kstat_x86_64 = File.read(fixtures('processorcount','solaris-x86_64-kstat-cpu-info'))
      end

      let(:kstat_sparc) { @fixture_kstat_sparc }
      let(:kstat_x86_64) { @fixture_kstat_x86_64 }

      %w{ 5.5.1 5.6 5.7 }.each do |release|
        %w{ sparc x86_64 }.each do |arch|
          it "uses kstat on release #{release} (#{arch})" do
            Facter.fact(:kernel).stubs(:value).returns(:sunos)
            Facter.stubs(:value).with(:kernelrelease).returns(release)
=======
      Facter::Util::Resolution.stubs(:exec).with("sysctl -n hw.ncpu").returns('2')

      Facter.fact(:processorcount).value.should == "2"
    end
  end

  describe "on solaris" do
    before :each do
      Facter::Util::Processor.stubs(:kernel_fact_value).returns :sunos
      Facter.fact(:kernel).stubs(:value).returns(:sunos)
      Facter.collection.internal_loader.load(:processor)
    end

    before :all do
      @fixture_kstat_sparc  = File.read(fixtures('processorcount','solaris-sparc-kstat-cpu-info'))
      @fixture_kstat_x86_64 = File.read(fixtures('processorcount','solaris-x86_64-kstat-cpu-info'))
    end

    let(:kstat_sparc) { @fixture_kstat_sparc }
    let(:kstat_x86_64) { @fixture_kstat_x86_64 }

    %w{ 5.8 5.9 5.10 5.11 }.each do |release|
      %w{ sparc x86_64 }.each do |arch|
        it "uses kstat on release #{release} (#{arch})" do
          Facter.stubs(:value).with(:kernelrelease).returns(release)
>>>>>>> a6d12a58

          Facter::Util::Resolution.expects(:exec).with("/usr/sbin/psrinfo").never
          Facter::Util::Resolution.expects(:exec).with("/usr/bin/kstat cpu_info").returns(self.send("kstat_#{arch}".intern))
          Facter.fact(:processorcount).value.should == 8
        end
      end
    end

<<<<<<< HEAD
      %w{ 5.8 5.9 5.10 5.11 }.each do |release|
        it "uses psrinfo on release #{release}" do
          Facter.fact(:kernel).stubs(:value).returns(:sunos)
          Facter.stubs(:value).with(:kernelrelease).returns(release)

          fixture_data = File.read(fixtures('processorcount','solaris-psrinfo'))
          Facter::Util::Resolution.expects(:exec).with("/usr/sbin/psrinfo").returns(fixture_data)
          Facter.fact(:processorcount).value.should == 24
        end
=======
    %w{ 5.5.1 5.6 5.7 }.each do |release|
      it "uses psrinfo on release #{release}" do
        Facter.stubs(:value).with(:kernelrelease).returns(release)

        fixture_data = File.read(fixtures('processorcount','solaris-psrinfo'))
        Facter::Util::Resolution.expects(:exec).with("/usr/bin/kstat cpu_info").never
        Facter::Util::Resolution.expects(:exec).with("/usr/sbin/psrinfo").returns(fixture_data)
        Facter.fact(:processorcount).value.should == 24
>>>>>>> a6d12a58
      end
    end
  end
end

describe "processorX facts" do
  describe "on AIX" do
    def self.lsdev_examples
      examples = []
      examples << "proc0  Available 00-00 Processor\n" +
        "proc4  Available 00-04 Processor\n" +
        "proc8  Defined   00-08 Processor\n" +
        "proc12 Defined   00-12 Processor\n"
      examples
    end

    let(:lsattr) do
      "type PowerPC_POWER5 Processor type False\n"
    end

    lsdev_examples.each_with_index do |lsdev_example, i|
      context "lsdev example ##{i}" do
        before :each do
          Facter.fact(:kernel).stubs(:value).returns("AIX")
          Facter::Util::Processor.stubs(:lsdev).returns(lsdev_example)
          Facter::Util::Processor.stubs(:lsattr).returns(lsattr)
          Facter.collection.internal_loader.load(:processor)
        end

        lsdev_example.split("\n").each_with_index do |line, idx|
          aix_idx = idx * 4
          it "maps proc#{aix_idx} to processor#{idx} (#11609)" do
            Facter.value("processor#{idx}").should == "PowerPC_POWER5"
          end
        end
      end
    end
  end

  describe "on HP-UX" do
    def self.machinfo_examples
      examples = []
      examples << [File.read(fixtures('hpux','machinfo','ia64-rx2620')), "Intel(R) Itanium 2 processor"]
      examples << [File.read(fixtures('hpux','machinfo','ia64-rx6600')), "Intel(R) Itanium 2 9100 series processor (1.59 GHz, 18 MB)"]
      examples << [File.read(fixtures('hpux','machinfo','ia64-rx8640')), "Intel(R) Itanium 2 9100 series"]
      examples << [File.read(fixtures('hpux','machinfo','hppa-rp4440')), "PA-RISC 8800 processor (1000 MHz, 64 MB)"]
      examples << [File.read(fixtures('hpux','machinfo','superdome-server-SD32B')), "Intel(R) Itanium 2 9000 series"]
      examples << [File.read(fixtures('hpux','machinfo','superdome2-16s')), "Intel(R)  Itanium(R)  Processor 9340 (1.6 GHz, 15 MB)"]
      examples
    end

    let(:ioscan) do
      "Class       I  H/W Path  Driver    S/W State H/W Type  Description\n" +
      "===================================================================\n" +
      "processor   0  0/120     processor CLAIMED   PROCESSOR Processor\n" +
      "processor   1  0/123     processor CLAIMED   PROCESSOR Processor\n"
    end

    describe "when machinfo is available" do
      machinfo_examples.each_with_index do |example, i|
        machinfo_example, expected_cpu = example
        context "machinfo example ##{i}" do
          before :each do
            Facter.fact(:kernel).stubs(:value).returns("HP-UX")
            Facter::Util::Processor.stubs(:ioscan).returns(ioscan)
            Facter::Util::Processor.stubs(:machinfo).returns(machinfo_example)
            Facter.collection.internal_loader.load(:processor)
          end

          %w{ 0 1 }.each do |j|
            it "should find #{expected_cpu}" do
              Facter.value("processor#{j}").should == expected_cpu
            end
          end
        end
      end
    end

    def self.model_and_getconf_examples
      examples = []
      examples << ["9000/800/L3000-5x",     "sched.models_present", "unistd.h_present", "532", "616",       "PA-RISC 8600 processor"]
      examples << ["9000/800/L3000-5x",     "",                     "unistd.h_present", "532", "616",       "HP PA-RISC2.0 CHIP TYPE #616"]
      examples << ["9000/800/L3000-5x",     "",                     "",                 "532", "616",       "CPU v532 CHIP TYPE #616"]
      examples << ["ia64 hp server rx2660", "sched.models_present", "unistd.h_present", "768", "536936708", "IA-64 archrev 0 CHIP TYPE #536936708"]
      examples << ["ia64 hp server rx2660", "",                     "unistd.h_present", "768", "536936708", "IA-64 archrev 0 CHIP TYPE #536936708"]
      examples << ["ia64 hp server rx2660", "",                     "",                 "768", "536936708", "CPU v768 CHIP TYPE #536936708"]
      examples
    end

    sched_models = File.readlines(fixtures('hpux','sched.models'))
    unistd_h     = File.readlines(fixtures('hpux','unistd.h'))

    describe "when machinfo is not available" do
      model_and_getconf_examples.each_with_index do |example, i|
        model_example, sm, unistd, getconf_cpu_ver, getconf_chip_type, expected_cpu = example
        context "and model and getconf example ##{i}" do
          before :each do
            Facter.fact(:kernel).stubs(:value).returns("HP-UX")
            Facter::Util::Processor.stubs(:ioscan).returns(ioscan)
            Facter::Util::Processor.stubs(:getconf_cpu_version).returns(getconf_cpu_ver)
            Facter::Util::Processor.stubs(:getconf_cpu_chip_type).returns(getconf_chip_type)
            Facter::Util::Processor.stubs(:machinfo).returns(nil)
            Facter::Util::Processor.stubs(:model).returns(model_example)
          end

          if unistd == "unistd.h_present" then
            before :each do
              Facter::Util::Processor.stubs(:read_unistd_h).returns(unistd_h)
            end
          else
            before :each do
              Facter::Util::Processor.stubs(:read_unistd_h).returns(nil)
            end
          end

          if sm == "sched.models_present" then
            before :each do
              Facter::Util::Processor.stubs(:read_sched_models).returns(sched_models)
              Facter.collection.internal_loader.load(:processor)
            end
          else
            before :each do
              Facter::Util::Processor.stubs(:read_sched_models).returns(nil)
              Facter.collection.internal_loader.load(:processor)
            end
          end

          %w{ 0 1 }.each do |j|
            it "should find #{expected_cpu}" do
              Facter.value("processor#{j}").should == expected_cpu
            end
          end
        end
      end
    end
  end
end<|MERGE_RESOLUTION|>--- conflicted
+++ resolved
@@ -1,8 +1,8 @@
 #! /usr/bin/env ruby
 
+require 'spec_helper'
 require 'facter/util/posix'
 require 'facter/util/processor'
-require 'spec_helper'
 require 'facter_spec/cpuinfo'
 
 describe "Processor facts" do
@@ -67,10 +67,7 @@
   end
 
   describe "on Linux" do
-<<<<<<< HEAD
-=======
     include FacterSpec::Cpuinfo
->>>>>>> a6d12a58
 
     shared_context 'Linux processor stubs' do
       before :each do
@@ -87,86 +84,41 @@
 
       it "should be 1 in SPARC fixture" do
         Facter.fact(:architecture).stubs(:value).returns("sparc")
-<<<<<<< HEAD
-        File.stubs(:readlines).with("/proc/cpuinfo").returns(cpuinfo_fixture("sparc"))
-=======
         File.stubs(:readlines).with("/proc/cpuinfo").returns(cpuinfo_fixture_readlines("sparc"))
->>>>>>> a6d12a58
 
         Facter.fact(processor_fact).value.should == "1"
       end
 
       it "should be 2 in ppc64 fixture on Linux" do
         Facter.fact(:architecture).stubs(:value).returns("ppc64")
-<<<<<<< HEAD
-        File.stubs(:readlines).with("/proc/cpuinfo").returns(cpuinfo_fixture("ppc64"))
-=======
         File.stubs(:readlines).with("/proc/cpuinfo").returns(cpuinfo_fixture_readlines("ppc64"))
->>>>>>> a6d12a58
 
         Facter.fact(processor_fact).value.should == "2"
       end
 
       it "should be 2 in panda-armel fixture on Linux" do
         Facter.fact(:architecture).stubs(:value).returns("arm")
-<<<<<<< HEAD
-        File.stubs(:readlines).with("/proc/cpuinfo").returns(cpuinfo_fixture("panda-armel"))
-=======
         File.stubs(:readlines).with("/proc/cpuinfo").returns(cpuinfo_fixture_readlines("panda-armel"))
->>>>>>> a6d12a58
 
         Facter.fact(processor_fact).value.should == "2"
       end
 
       it "should be 1 in bbg3-armel fixture on Linux" do
         Facter.fact(:architecture).stubs(:value).returns("arm")
-<<<<<<< HEAD
-        File.stubs(:readlines).with("/proc/cpuinfo").returns(cpuinfo_fixture("bbg3-armel"))
-=======
         File.stubs(:readlines).with("/proc/cpuinfo").returns(cpuinfo_fixture_readlines("bbg3-armel"))
->>>>>>> a6d12a58
 
         Facter.fact(processor_fact).value.should == "1"
       end
 
       it "should be 1 in beaglexm-armel fixture on Linux" do
         Facter.fact(:architecture).stubs(:value).returns("arm")
-<<<<<<< HEAD
-        File.stubs(:readlines).with("/proc/cpuinfo").returns(cpuinfo_fixture("beaglexm-armel"))
-=======
         File.stubs(:readlines).with("/proc/cpuinfo").returns(cpuinfo_fixture_readlines("beaglexm-armel"))
->>>>>>> a6d12a58
 
         Facter.fact(processor_fact).value.should == "1"
       end
 
       it "should be 1 in amd64solo fixture on Linux" do
         Facter.fact(:architecture).stubs(:value).returns("amd64")
-<<<<<<< HEAD
-        File.stubs(:readlines).with("/proc/cpuinfo").returns(cpuinfo_fixture("amd64solo"))
-
-        Facter.fact(processor_fact).value.should == "1"
-      end
-
-      it "should be 2 in amd64dual fixture on Linux" do
-        Facter.fact(:architecture).stubs(:value).returns("amd64")
-        File.stubs(:readlines).with("/proc/cpuinfo").returns(cpuinfo_fixture("amd64dual"))
-
-        Facter.fact(processor_fact).value.should == "2"
-      end
-
-      it "should be 3 in amd64tri fixture on Linux" do
-        Facter.fact(:architecture).stubs(:value).returns("amd64")
-        File.stubs(:readlines).with("/proc/cpuinfo").returns(cpuinfo_fixture("amd64tri"))
-
-        Facter.fact(processor_fact).value.should == "3"
-      end
-
-      it "should be 4 in amd64quad fixture on Linux" do
-        Facter.fact(:architecture).stubs(:value).returns("amd64")
-        File.stubs(:readlines).with("/proc/cpuinfo").returns(cpuinfo_fixture("amd64quad"))
-
-=======
         File.stubs(:readlines).with("/proc/cpuinfo").returns(cpuinfo_fixture_readlines("amd64solo"))
 
         Facter.fact(processor_fact).value.should == "1"
@@ -189,16 +141,10 @@
       it "should be 4 in amd64quad fixture on Linux" do
         Facter.fact(:architecture).stubs(:value).returns("amd64")
         File.stubs(:readlines).with("/proc/cpuinfo").returns(cpuinfo_fixture_readlines("amd64quad"))
-
->>>>>>> a6d12a58
-        Facter.fact(processor_fact).value.should == "4"
-      end
-    end
-
-<<<<<<< HEAD
+      end
+    end
+
     it_behaves_like 'a /proc/cpuinfo based processor fact', :activeprocessorcount
-=======
->>>>>>> a6d12a58
     it_behaves_like 'a /proc/cpuinfo based processor fact', :processorcount
 
     def sysfs_cpu_stubs(count)
@@ -207,20 +153,6 @@
 
     describe 'when /proc/cpuinfo returns 0 processors (#2945)' do
       include_context 'Linux processor stubs'
-<<<<<<< HEAD
-      before do
-        File.stubs(:readlines).with("/proc/cpuinfo").returns([])
-      end
-
-      it 'enumerates sysfs for the processorcount' do
-        File.stubs(:exists?).with('/sys/devices/system/cpu').returns(true)
-        Dir.stubs(:glob).with("/sys/devices/system/cpu/cpu[0-9]*").returns(
-          sysfs_cpu_stubs(2)
-        )
-
-        Facter.fact(:processorcount).value.should == '2'
-=======
-
       before do
         File.stubs(:readlines).with("/proc/cpuinfo").returns([])
         File.stubs(:exists?).with("/sys/devices/system/cpu").returns(true)
@@ -240,12 +172,9 @@
         )
 
         Facter.fact(:processorcount).value.should == "16"
->>>>>>> a6d12a58
-      end
-    end
-  end
-
-<<<<<<< HEAD
+      end
+    end
+
     describe 'totalprocessorcount' do
       include_context 'Linux processor stubs'
 
@@ -271,9 +200,6 @@
     end
   end
 
-=======
-
->>>>>>> a6d12a58
   describe "on Unixes" do
     before :each do
       Facter.collection.internal_loader.load(:processor)
@@ -309,7 +235,6 @@
 
     it "should be 2 on dual-processor DragonFly box" do
       Facter.fact(:kernel).stubs(:value).returns("DragonFly")
-<<<<<<< HEAD
       Facter::Util::POSIX.stubs(:sysctl).with("hw.ncpu").returns('2')
 
       Facter.fact(:processorcount).value.should == "2"
@@ -329,33 +254,6 @@
           it "uses kstat on release #{release} (#{arch})" do
             Facter.fact(:kernel).stubs(:value).returns(:sunos)
             Facter.stubs(:value).with(:kernelrelease).returns(release)
-=======
-      Facter::Util::Resolution.stubs(:exec).with("sysctl -n hw.ncpu").returns('2')
-
-      Facter.fact(:processorcount).value.should == "2"
-    end
-  end
-
-  describe "on solaris" do
-    before :each do
-      Facter::Util::Processor.stubs(:kernel_fact_value).returns :sunos
-      Facter.fact(:kernel).stubs(:value).returns(:sunos)
-      Facter.collection.internal_loader.load(:processor)
-    end
-
-    before :all do
-      @fixture_kstat_sparc  = File.read(fixtures('processorcount','solaris-sparc-kstat-cpu-info'))
-      @fixture_kstat_x86_64 = File.read(fixtures('processorcount','solaris-x86_64-kstat-cpu-info'))
-    end
-
-    let(:kstat_sparc) { @fixture_kstat_sparc }
-    let(:kstat_x86_64) { @fixture_kstat_x86_64 }
-
-    %w{ 5.8 5.9 5.10 5.11 }.each do |release|
-      %w{ sparc x86_64 }.each do |arch|
-        it "uses kstat on release #{release} (#{arch})" do
-          Facter.stubs(:value).with(:kernelrelease).returns(release)
->>>>>>> a6d12a58
 
           Facter::Util::Resolution.expects(:exec).with("/usr/sbin/psrinfo").never
           Facter::Util::Resolution.expects(:exec).with("/usr/bin/kstat cpu_info").returns(self.send("kstat_#{arch}".intern))
@@ -364,7 +262,6 @@
       end
     end
 
-<<<<<<< HEAD
       %w{ 5.8 5.9 5.10 5.11 }.each do |release|
         it "uses psrinfo on release #{release}" do
           Facter.fact(:kernel).stubs(:value).returns(:sunos)
@@ -374,16 +271,6 @@
           Facter::Util::Resolution.expects(:exec).with("/usr/sbin/psrinfo").returns(fixture_data)
           Facter.fact(:processorcount).value.should == 24
         end
-=======
-    %w{ 5.5.1 5.6 5.7 }.each do |release|
-      it "uses psrinfo on release #{release}" do
-        Facter.stubs(:value).with(:kernelrelease).returns(release)
-
-        fixture_data = File.read(fixtures('processorcount','solaris-psrinfo'))
-        Facter::Util::Resolution.expects(:exec).with("/usr/bin/kstat cpu_info").never
-        Facter::Util::Resolution.expects(:exec).with("/usr/sbin/psrinfo").returns(fixture_data)
-        Facter.fact(:processorcount).value.should == 24
->>>>>>> a6d12a58
       end
     end
   end
