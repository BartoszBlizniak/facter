--- conflicted
+++ resolved
@@ -21,11 +21,7 @@
   describe "on AIX" do
     before do
       Facter.fact(:kernel).stubs(:value).returns("aix")
-<<<<<<< HEAD
-      Facter::Core::Execution.stubs(:exec).with('oslevel -s').returns("test_kernel")
-=======
       Facter::Core::Execution.stubs(:exec).with('oslevel -s', anything).returns("test_kernel")
->>>>>>> 72d33d1f
     end
 
     it "should return the kernel release" do
@@ -47,18 +43,13 @@
   describe "on everything else" do
     before do
       Facter.fact(:kernel).stubs(:value).returns("linux")
-<<<<<<< HEAD
-      Facter::Core::Execution.stubs(:exec).with('uname -r').returns("test_kernel")
-=======
       Facter::Core::Execution.stubs(:exec).with('uname -r', anything).returns("test_kernel")
->>>>>>> 72d33d1f
     end
 
     it "should return the kernel release" do
       Facter.fact(:kernelrelease).value.should == "test_kernel"
     end
   end
-<<<<<<< HEAD
 
   describe 'on OpenBSD' do
     before do
@@ -75,6 +66,4 @@
       Facter.value(:kernelrelease).should == '5.3'
     end
   end
-=======
->>>>>>> 72d33d1f
 end