# frozen_string_literal: true

describe 'Windows WinOsReleaseResolver' do
  before do
    win = double('Win32Ole')

    allow(Win32Ole).to receive(:new).and_return(win)
    allow(win).to receive(:return_first).with('SELECT ProductType,OtherTypeDescription FROM Win32_OperatingSystem')
                                        .and_return(comp)
<<<<<<< HEAD
    allow(Facter::Resolvers::Kernel).to receive(:resolve).with(:kernelmajorversion).and_return(version)
  end
  after do
    Facter::Resolvers::WinOsRelease.invalidate_cache
=======
    allow(Facter::Resolvers::KernelResolver). to receive(:resolve).with(:kernelmajorversion).and_return(version)
  end
  after do
    Facter::Resolvers::WinOsReleaseResolver.invalidate_cache
>>>>>>> 593eb733
  end

  context '#resolve when query fails' do
    let(:comp) { nil }
    let(:version) { nil }

    it 'logs debug message and facts are nil' do
      allow_any_instance_of(Facter::Log).to receive(:debug)
        .with('WMI query returned no results for Win32_OperatingSystem'\
                   'with values ProductType and OtherTypeDescription.')
<<<<<<< HEAD
      expect(Facter::Resolvers::WinOsRelease.resolve(:full)).to eql(nil)
=======
      expect(Facter::Resolvers::WinOsReleaseResolver.resolve(:full)).to eql(nil)
>>>>>>> 593eb733
    end
  end

  context '#resolve when kernel major version is nil' do
    let(:comp) { double('Win32Ole', ProductType: prod, OtherTypeDescription: type) }
    let(:version) { nil }
    let(:prod) {}
    let(:type) {}

    it 'facts are nil' do
<<<<<<< HEAD
      expect(Facter::Resolvers::WinOsRelease.resolve(:full)).to eql(nil)
=======
      expect(Facter::Resolvers::WinOsReleaseResolver.resolve(:full)).to eql(nil)
>>>>>>> 593eb733
    end
  end

  context '#resolve kernel version is 10' do
    before do
<<<<<<< HEAD
      allow(Facter::Resolvers::Kernel).to receive(:resolve).with(:kernelversion).and_return(full_version)
=======
      allow(Facter::Resolvers::KernelResolver).to receive(:resolve).with(:kernelversion).and_return(full_version)
>>>>>>> 593eb733
    end
    let(:comp) { double('Win32Ole', ProductType: prod, OtherTypeDescription: type) }
    let(:version) { '10.0' }
    let(:prod) { '1' }
    let(:full_version) { '10.0.123' }
    let(:type) {}

    it 'facts are nil' do
<<<<<<< HEAD
      expect(Facter::Resolvers::WinOsRelease.resolve(:full)).to eql('10')
=======
      expect(Facter::Resolvers::WinOsReleaseResolver.resolve(:full)).to eql('10')
>>>>>>> 593eb733
    end
  end

  context '#resolve kernel version is 2019' do
    before do
<<<<<<< HEAD
      allow(Facter::Resolvers::Kernel).to receive(:resolve).with(:kernelversion).and_return(full_version)
=======
      allow(Facter::Resolvers::KernelResolver).to receive(:resolve).with(:kernelversion).and_return(full_version)
>>>>>>> 593eb733
    end
    let(:comp) { double('Win32Ole', ProductType: prod, OtherTypeDescription: type) }
    let(:version) { '10.0' }
    let(:prod) { '2' }
    let(:full_version) { '10.0.17623' }
    let(:type) {}

    it 'facts are nil' do
<<<<<<< HEAD
      expect(Facter::Resolvers::WinOsRelease.resolve(:full)).to eql('2019')
=======
      expect(Facter::Resolvers::WinOsReleaseResolver.resolve(:full)).to eql('2019')
>>>>>>> 593eb733
    end
  end

  context '#resolve kernel version is 2016' do
    before do
<<<<<<< HEAD
      allow(Facter::Resolvers::Kernel).to receive(:resolve).with(:kernelversion).and_return(full_version)
=======
      allow(Facter::Resolvers::KernelResolver).to receive(:resolve).with(:kernelversion).and_return(full_version)
>>>>>>> 593eb733
    end
    let(:comp) { double('Win32Ole', ProductType: prod, OtherTypeDescription: type) }
    let(:version) { '10.0' }
    let(:prod) { '2' }
    let(:full_version) { '10.0.176' }
    let(:type) {}

    it 'facts are nil' do
<<<<<<< HEAD
      expect(Facter::Resolvers::WinOsRelease.resolve(:full)).to eql('2016')
=======
      expect(Facter::Resolvers::WinOsReleaseResolver.resolve(:full)).to eql('2016')
>>>>>>> 593eb733
    end
  end

  context '#resolve version is 8.1' do
    let(:comp) { double('Win32Ole', ProductType: prod, OtherTypeDescription: type) }
    let(:version) { '6.3' }
    let(:prod) { '1' }
    let(:type) {}

    it 'facts are nil' do
<<<<<<< HEAD
      expect(Facter::Resolvers::WinOsRelease.resolve(:full)).to eql('8.1')
=======
      expect(Facter::Resolvers::WinOsReleaseResolver.resolve(:full)).to eql('8.1')
>>>>>>> 593eb733
    end
  end

  context '#resolve version is 2012 R2' do
    let(:comp) { double('Win32Ole', ProductType: prod, OtherTypeDescription: type) }
    let(:version) { '6.3' }
    let(:prod) { '2' }
    let(:type) {}

    it 'facts are nil' do
<<<<<<< HEAD
      expect(Facter::Resolvers::WinOsRelease.resolve(:full)).to eql('2012 R2')
=======
      expect(Facter::Resolvers::WinOsReleaseResolver.resolve(:full)).to eql('2012 R2')
>>>>>>> 593eb733
    end
  end

  context '#resolve version is XP' do
    let(:comp) { double('Win32Ole', ProductType: prod, OtherTypeDescription: type) }
    let(:version) { '5.2' }
    let(:prod) { '1' }
    let(:type) {}

    it 'facts are nil' do
<<<<<<< HEAD
      expect(Facter::Resolvers::WinOsRelease.resolve(:full)).to eql('XP')
=======
      expect(Facter::Resolvers::WinOsReleaseResolver.resolve(:full)).to eql('XP')
>>>>>>> 593eb733
    end
  end

  context '#resolve version is 2003' do
    let(:comp) { double('Win32Ole', ProductType: prod, OtherTypeDescription: type) }
    let(:version) { '5.2' }
    let(:prod) { '2' }
    let(:type) {}

    it 'facts are nil' do
<<<<<<< HEAD
      expect(Facter::Resolvers::WinOsRelease.resolve(:full)).to eql('2003')
=======
      expect(Facter::Resolvers::WinOsReleaseResolver.resolve(:full)).to eql('2003')
>>>>>>> 593eb733
    end
  end

  context '#resolve version is 2003 R2' do
    let(:comp) { double('Win32Ole', ProductType: prod, OtherTypeDescription: type) }
    let(:version) { '5.2' }
    let(:prod) { '2' }
    let(:type) { 'R2' }

    it 'facts are nil' do
<<<<<<< HEAD
      expect(Facter::Resolvers::WinOsRelease.resolve(:full)).to eql('2003 R2')
=======
      expect(Facter::Resolvers::WinOsReleaseResolver.resolve(:full)).to eql('2003 R2')
>>>>>>> 593eb733
    end
  end
end<|MERGE_RESOLUTION|>--- conflicted
+++ resolved
@@ -7,17 +7,10 @@
     allow(Win32Ole).to receive(:new).and_return(win)
     allow(win).to receive(:return_first).with('SELECT ProductType,OtherTypeDescription FROM Win32_OperatingSystem')
                                         .and_return(comp)
-<<<<<<< HEAD
     allow(Facter::Resolvers::Kernel).to receive(:resolve).with(:kernelmajorversion).and_return(version)
   end
   after do
     Facter::Resolvers::WinOsRelease.invalidate_cache
-=======
-    allow(Facter::Resolvers::KernelResolver). to receive(:resolve).with(:kernelmajorversion).and_return(version)
-  end
-  after do
-    Facter::Resolvers::WinOsReleaseResolver.invalidate_cache
->>>>>>> 593eb733
   end
 
   context '#resolve when query fails' do
@@ -28,11 +21,8 @@
       allow_any_instance_of(Facter::Log).to receive(:debug)
         .with('WMI query returned no results for Win32_OperatingSystem'\
                    'with values ProductType and OtherTypeDescription.')
-<<<<<<< HEAD
+
       expect(Facter::Resolvers::WinOsRelease.resolve(:full)).to eql(nil)
-=======
-      expect(Facter::Resolvers::WinOsReleaseResolver.resolve(:full)).to eql(nil)
->>>>>>> 593eb733
     end
   end
 
@@ -43,21 +33,13 @@
     let(:type) {}
 
     it 'facts are nil' do
-<<<<<<< HEAD
       expect(Facter::Resolvers::WinOsRelease.resolve(:full)).to eql(nil)
-=======
-      expect(Facter::Resolvers::WinOsReleaseResolver.resolve(:full)).to eql(nil)
->>>>>>> 593eb733
     end
   end
 
   context '#resolve kernel version is 10' do
     before do
-<<<<<<< HEAD
       allow(Facter::Resolvers::Kernel).to receive(:resolve).with(:kernelversion).and_return(full_version)
-=======
-      allow(Facter::Resolvers::KernelResolver).to receive(:resolve).with(:kernelversion).and_return(full_version)
->>>>>>> 593eb733
     end
     let(:comp) { double('Win32Ole', ProductType: prod, OtherTypeDescription: type) }
     let(:version) { '10.0' }
@@ -66,21 +48,13 @@
     let(:type) {}
 
     it 'facts are nil' do
-<<<<<<< HEAD
       expect(Facter::Resolvers::WinOsRelease.resolve(:full)).to eql('10')
-=======
-      expect(Facter::Resolvers::WinOsReleaseResolver.resolve(:full)).to eql('10')
->>>>>>> 593eb733
     end
   end
 
   context '#resolve kernel version is 2019' do
     before do
-<<<<<<< HEAD
       allow(Facter::Resolvers::Kernel).to receive(:resolve).with(:kernelversion).and_return(full_version)
-=======
-      allow(Facter::Resolvers::KernelResolver).to receive(:resolve).with(:kernelversion).and_return(full_version)
->>>>>>> 593eb733
     end
     let(:comp) { double('Win32Ole', ProductType: prod, OtherTypeDescription: type) }
     let(:version) { '10.0' }
@@ -89,21 +63,13 @@
     let(:type) {}
 
     it 'facts are nil' do
-<<<<<<< HEAD
       expect(Facter::Resolvers::WinOsRelease.resolve(:full)).to eql('2019')
-=======
-      expect(Facter::Resolvers::WinOsReleaseResolver.resolve(:full)).to eql('2019')
->>>>>>> 593eb733
     end
   end
 
   context '#resolve kernel version is 2016' do
     before do
-<<<<<<< HEAD
       allow(Facter::Resolvers::Kernel).to receive(:resolve).with(:kernelversion).and_return(full_version)
-=======
-      allow(Facter::Resolvers::KernelResolver).to receive(:resolve).with(:kernelversion).and_return(full_version)
->>>>>>> 593eb733
     end
     let(:comp) { double('Win32Ole', ProductType: prod, OtherTypeDescription: type) }
     let(:version) { '10.0' }
@@ -112,11 +78,7 @@
     let(:type) {}
 
     it 'facts are nil' do
-<<<<<<< HEAD
       expect(Facter::Resolvers::WinOsRelease.resolve(:full)).to eql('2016')
-=======
-      expect(Facter::Resolvers::WinOsReleaseResolver.resolve(:full)).to eql('2016')
->>>>>>> 593eb733
     end
   end
 
@@ -127,11 +89,7 @@
     let(:type) {}
 
     it 'facts are nil' do
-<<<<<<< HEAD
       expect(Facter::Resolvers::WinOsRelease.resolve(:full)).to eql('8.1')
-=======
-      expect(Facter::Resolvers::WinOsReleaseResolver.resolve(:full)).to eql('8.1')
->>>>>>> 593eb733
     end
   end
 
@@ -142,11 +100,7 @@
     let(:type) {}
 
     it 'facts are nil' do
-<<<<<<< HEAD
       expect(Facter::Resolvers::WinOsRelease.resolve(:full)).to eql('2012 R2')
-=======
-      expect(Facter::Resolvers::WinOsReleaseResolver.resolve(:full)).to eql('2012 R2')
->>>>>>> 593eb733
     end
   end
 
@@ -157,11 +111,7 @@
     let(:type) {}
 
     it 'facts are nil' do
-<<<<<<< HEAD
       expect(Facter::Resolvers::WinOsRelease.resolve(:full)).to eql('XP')
-=======
-      expect(Facter::Resolvers::WinOsReleaseResolver.resolve(:full)).to eql('XP')
->>>>>>> 593eb733
     end
   end
 
@@ -172,11 +122,7 @@
     let(:type) {}
 
     it 'facts are nil' do
-<<<<<<< HEAD
       expect(Facter::Resolvers::WinOsRelease.resolve(:full)).to eql('2003')
-=======
-      expect(Facter::Resolvers::WinOsReleaseResolver.resolve(:full)).to eql('2003')
->>>>>>> 593eb733
     end
   end
 
@@ -187,11 +133,7 @@
     let(:type) { 'R2' }
 
     it 'facts are nil' do
-<<<<<<< HEAD
       expect(Facter::Resolvers::WinOsRelease.resolve(:full)).to eql('2003 R2')
-=======
-      expect(Facter::Resolvers::WinOsReleaseResolver.resolve(:full)).to eql('2003 R2')
->>>>>>> 593eb733
     end
   end
 end