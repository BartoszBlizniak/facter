# frozen_string_literal: true

describe 'facter' do
  before do
    RbConfig::CONFIG['host_os'] = 'linux'
<<<<<<< HEAD
    allow(Facter::Resolvers::OsReleaseResolver).to receive(:resolve).with(:identifier).and_return('Ubuntu')
    allow(Facter::Resolvers::OsReleaseResolver).to receive(:resolve).with(:version).and_return('18.04')
=======
    allow(OsReleaseResolver).to receive(:resolve).with(:identifier).and_return('Ubuntu')
    allow(OsReleaseResolver).to receive(:resolve).with(:version).and_return('18.04')
    # include MockHelper
>>>>>>> 4224e647
  end
  it 'returns one fact' do
    ubuntu_os_name = double(Facter::Ubuntu::OsName)
    loaded_facts = { 'os.name' => ubuntu_os_name }
    fact_name = 'os.name'
    fact_value = 'ubuntu'
    options = {}

    allow(CurrentOs.instance).to receive(:identifier).and_return('ubuntu')
    os_fact = double(Facter::ResolvedFact, name: fact_name, value: fact_value, user_query: '', filter_tokens: [])
    allow(os_fact).to receive(:value=).with('ubuntu')
    allow_any_instance_of(Facter::Ubuntu::OsName).to receive(:call_the_resolver).and_return(os_fact)

    allow_any_instance_of(Facter::FactLoader).to receive(:load_with_legacy).with(fact_value).and_return(loaded_facts)
    allow_any_instance_of(Facter::QueryParser).to receive(:parse).with([fact_name], loaded_facts)

    fact_hash = Facter::Base.new.resolve_facts(options, [fact_name])

    expected_resolved_fact_list = [os_fact]

    expect(fact_hash).to eq(expected_resolved_fact_list)
  end

  context '#legacy facts' do
    let(:loaded_facts) { { 'ipaddress_.*_legacy' => network_interface_class } }
    let(:network_interface_class) { Facter::Ubuntu::NetworkInterface }
    let(:options) { {} }
    let(:os_name) { 'ubuntu' }

    it 'returns one legacy fact' do
      fact_name = 'ipaddress_.*_legacy'
      user_query = 'ipaddress_ens160_legacy'
      resolved_fact_name = 'ipaddress_ens160_legacy'
      resolved_fact_value = '127.0.0.1'

      mock_os(os_name)
      mock_fact_loader_with_legacy(os_name, loaded_facts)
      mock_query_parser([user_query], loaded_facts)
      regex_resolved_fact = mock_resolved_fact(resolved_fact_name, resolved_fact_value)
      mock_fact(Facter::Ubuntu::NetworkInterface, regex_resolved_fact, fact_name)

      resolved_fact_array = Facter::Base.new.resolve_facts(options, [user_query])
      expected_resolved_fact_list = [regex_resolved_fact]

      expect(resolved_fact_array).to eq(expected_resolved_fact_list)
    end
  end

  it 'returns the value of the user query' do
    user_query = 'os.name'
    query_result = 'ubuntu'

    fact_base = double(Facter::Base)
    allow(Facter::Base).to receive(:new).and_return(fact_base)
    resolved_fact = double(Facter::ResolvedFact, name: 'os.name', value: 'Darwin', user_query: '', filter_tokens: [])
    resolved_fact_list = [resolved_fact]
    allow(fact_base).to receive(:resolve_facts).with({}, [user_query]).and_return(resolved_fact_list)

    fact_collection = double(Facter::FactCollection)
    allow(Facter::FactCollection).to receive(:new).and_return(fact_collection)
    allow(fact_collection).to receive(:build_fact_collection!).with(resolved_fact_list).and_return(fact_collection)
    allow(fact_collection).to receive(:dig).with('os', 'name').and_return(query_result)

    query_result = Facter.value(user_query)
    expect(query_result).to eq(query_result)
  end

  it 'return a hash with all resolved facts do' do
    fact_base = double(Facter::Base)
    allow(Facter::Base).to receive(:new).and_return(fact_base)

    resolved_fact1 =
      double(Facter::ResolvedFact, name: 'os.name', value: 'Darwin', user_query: '', filter_tokens: [])
    resolved_fact2 =
      double(Facter::ResolvedFact, name: 'os.hardware', value: 'x86_64', user_query: '', filter_tokens: [])

    resolved_fact_list = [resolved_fact1, resolved_fact2]
    allow(fact_base).to receive(:resolve_facts).and_return(resolved_fact_list)

    fact_collection = double(Facter::FactCollection)
    allow(Facter::FactCollection).to receive(:new).and_return(fact_collection)
    allow(fact_collection).to receive(:build_fact_collection!).with(resolved_fact_list).and_return(fact_collection)

    resolved_fact_collection = Facter.to_hash
    expect(resolved_fact_collection).to eq(fact_collection)
  end

  it 'returns user output' do
    options = {}
    user_query = ['os.name', 'os.hardware']

    fact_base = double(Facter::Base)
    allow(Facter::Base).to receive(:new).and_return(fact_base)

    resolved_fact1 =
      double(Facter::ResolvedFact, name: 'os.name', value: 'Darwin', user_query: '', filter_tokens: [])
    resolved_fact2 =
      double(Facter::ResolvedFact, name: 'os.hardware', value: 'x86_64', user_query: '', filter_tokens: [])

    resolved_fact_list = [resolved_fact1, resolved_fact2]
    allow(fact_base).to receive(:resolve_facts).with(options, user_query).and_return(resolved_fact_list)

    json_fact_formatter = double(Facter::JsonFactFormatter)
    allow(Facter::FormatterFactory).to receive(:build).with(options).and_return(json_fact_formatter)
    expect(json_fact_formatter).to receive(:format).and_return('json_formatter')

    user_output = Facter.to_user_output(options, *user_query)
    expect(user_output).to eq('json_formatter')
  end
end<|MERGE_RESOLUTION|>--- conflicted
+++ resolved
@@ -3,14 +3,8 @@
 describe 'facter' do
   before do
     RbConfig::CONFIG['host_os'] = 'linux'
-<<<<<<< HEAD
     allow(Facter::Resolvers::OsReleaseResolver).to receive(:resolve).with(:identifier).and_return('Ubuntu')
     allow(Facter::Resolvers::OsReleaseResolver).to receive(:resolve).with(:version).and_return('18.04')
-=======
-    allow(OsReleaseResolver).to receive(:resolve).with(:identifier).and_return('Ubuntu')
-    allow(OsReleaseResolver).to receive(:resolve).with(:version).and_return('18.04')
-    # include MockHelper
->>>>>>> 4224e647
   end
   it 'returns one fact' do
     ubuntu_os_name = double(Facter::Ubuntu::OsName)
