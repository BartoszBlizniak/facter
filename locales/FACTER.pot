--- conflicted
+++ resolved
@@ -316,13 +316,10 @@
 msgid "querylv returned success but we got a null LV. WTF?"
 msgstr ""
 
-<<<<<<< HEAD
-=======
 #: lib/src/facts/aix/load_average_resolver.cc
 msgid "failed to retrieve the load averages"
 msgstr ""
 
->>>>>>> dc7babfd
 #. debug
 #: lib/src/facts/aix/memory_resolver.cc
 msgid "cannot use device {1}: error is {2}"
@@ -1546,7 +1543,14 @@
 msgid "a block is unexpected when passing a String"
 msgstr ""
 
-<<<<<<< HEAD
+#: lib/src/util/posix/utmpx_file.cc
+msgid "only one utmpx_file instance can exist at a time!"
+msgstr ""
+
+#: lib/src/util/posix/utmpx_file.cc
+msgid "Reading the utmpx file ..."
+msgstr ""
+
 #: lib/src/util/freebsd/geom.cc
 msgid "Skipping config {1} because it has a null value"
 msgstr ""
@@ -1557,14 +1561,6 @@
 
 #: lib/src/util/freebsd/geom.cc
 msgid "The GEOM class \"{1}\" was not found"
-=======
-#: lib/src/util/posix/utmpx_file.cc
-msgid "only one utmpx_file instance can exist at a time!"
-msgstr ""
-
-#: lib/src/util/posix/utmpx_file.cc
-msgid "Reading the utmpx file ..."
->>>>>>> dc7babfd
 msgstr ""
 
 #: lib/src/util/solaris/k_stat.cc
