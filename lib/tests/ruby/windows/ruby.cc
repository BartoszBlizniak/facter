#include <catch.hpp>
#include <leatherman/ruby/api.hpp>
#include <internal/ruby/ruby_value.hpp>
#include <internal/util/scoped_env.hpp>
#include <facter/util/environment.hpp>
#include "../ruby_helper.hpp"
#include "../../collection_fixture.hpp"
#include "../../fixtures.hpp"

using namespace std;
using namespace facter::testing;
using namespace facter::ruby;
<<<<<<< HEAD
using namespace leatherman::ruby;
=======
using namespace facter::util;
>>>>>>> 99e0c33f

SCENARIO("Windows custom facts written in Ruby") {
    collection_fixture facts;
    REQUIRE(facts.size() == 0u);

    // Setup ruby
    auto& ruby = api::instance();
    REQUIRE(ruby.initialized());
    ruby.include_stack_trace(true);

    GIVEN("a fact that loads win32ole") {
        REQUIRE(load_custom_fact("windows/ole.rb", facts));
        THEN("the value should be in the collection") {
            REQUIRE(ruby_value_to_string(facts.get<ruby_value>("foo")) == "\"bar\"");
        }
    }
}

SCENARIO("Run command with space in path") {
    collection_fixture facts;
    REQUIRE(facts.size() == 0u);

    // Setup ruby
    auto ruby = api::instance();
    REQUIRE(ruby);
    REQUIRE(ruby->initialized());
    ruby->include_stack_trace(true);

    GIVEN("a directory with a space on the PATH") {
        string path;
        environment::get("PATH", path);
        scoped_env var("PATH", path + environment::get_path_separator() + LIBFACTER_TESTS_DIRECTORY "/fixtures/execution/with space");
        environment::reload_search_paths();
        REQUIRE(load_custom_fact("command_with_space.rb", facts));
        THEN("the command should execute successfully") {
            REQUIRE(ruby_value_to_string(facts.get<ruby_value>("foo")) == "\"bar\"");
        }
    }
    environment::reload_search_paths();
}<|MERGE_RESOLUTION|>--- conflicted
+++ resolved
@@ -1,8 +1,8 @@
 #include <catch.hpp>
 #include <leatherman/ruby/api.hpp>
+#include <leatherman/util/scoped_env.hpp>
+#include <leatherman/util/environment.hpp>
 #include <internal/ruby/ruby_value.hpp>
-#include <internal/util/scoped_env.hpp>
-#include <facter/util/environment.hpp>
 #include "../ruby_helper.hpp"
 #include "../../collection_fixture.hpp"
 #include "../../fixtures.hpp"
@@ -10,11 +10,8 @@
 using namespace std;
 using namespace facter::testing;
 using namespace facter::ruby;
-<<<<<<< HEAD
 using namespace leatherman::ruby;
-=======
-using namespace facter::util;
->>>>>>> 99e0c33f
+using namespace leatherman::util;
 
 SCENARIO("Windows custom facts written in Ruby") {
     collection_fixture facts;
@@ -38,10 +35,9 @@
     REQUIRE(facts.size() == 0u);
 
     // Setup ruby
-    auto ruby = api::instance();
-    REQUIRE(ruby);
-    REQUIRE(ruby->initialized());
-    ruby->include_stack_trace(true);
+    auto& ruby = api::instance();
+    REQUIRE(ruby.initialized());
+    ruby.include_stack_trace(true);
 
     GIVEN("a directory with a space on the PATH") {
         string path;
