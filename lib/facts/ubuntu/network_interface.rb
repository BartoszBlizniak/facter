# frozen_string_literal: true

module Facter
  module Ubuntu
    class NetworkInterface
      FACT_NAME = 'ipaddress_.*'
      FACT_TYPE = :legacy
      @aliases = []

      def initialize(*args)
        @log = Log.new
        @log.debug 'Dispatching to resolve: ' + args.inspect
      end

<<<<<<< HEAD
      def call_the_resolver
        Fact.new(FACT_NAME, 'l0')
=======
      def call_the_resolver(filter_criteria)
        # resolve for ipaddress_filter_criteria
        return Fact.new('ipaddress_ens160', 'l0') if filter_criteria == 'ens160'
        return Fact.new('ipaddress_2', 'l2') if filter_criteria == '2'

        [Fact.new('ipaddress_ens160', 'l0'), Fact.new('ipaddress_2', 'l2')]
>>>>>>> eceb05d4
      end
    end
  end
end<|MERGE_RESOLUTION|>--- conflicted
+++ resolved
@@ -12,17 +12,12 @@
         @log.debug 'Dispatching to resolve: ' + args.inspect
       end
 
-<<<<<<< HEAD
-      def call_the_resolver
-        Fact.new(FACT_NAME, 'l0')
-=======
       def call_the_resolver(filter_criteria)
         # resolve for ipaddress_filter_criteria
         return Fact.new('ipaddress_ens160', 'l0') if filter_criteria == 'ens160'
         return Fact.new('ipaddress_2', 'l2') if filter_criteria == '2'
 
         [Fact.new('ipaddress_ens160', 'l0'), Fact.new('ipaddress_2', 'l2')]
->>>>>>> eceb05d4
       end
     end
   end
