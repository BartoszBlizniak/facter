# frozen_string_literal: true

module Facter
  module Macosx
    class OsMacosxBuild
      FACT_NAME = 'os.macosx.build'

      def call_the_resolver
<<<<<<< HEAD
        fact_value = Resolvers::SwVers.resolve(:buildversion)
=======
        fact_value = Resolvers::SwVers.resolve('BuildVersion')
>>>>>>> 2e667f43
        ResolvedFact.new(FACT_NAME, fact_value)
      end
    end
  end
end<|MERGE_RESOLUTION|>--- conflicted
+++ resolved
@@ -6,11 +6,8 @@
       FACT_NAME = 'os.macosx.build'
 
       def call_the_resolver
-<<<<<<< HEAD
         fact_value = Resolvers::SwVers.resolve(:buildversion)
-=======
-        fact_value = Resolvers::SwVers.resolve('BuildVersion')
->>>>>>> 2e667f43
+
         ResolvedFact.new(FACT_NAME, fact_value)
       end
     end
