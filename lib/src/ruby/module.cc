#include <internal/ruby/module.hpp>
#include <internal/ruby/aggregate_resolution.hpp>
#include <internal/ruby/confine.hpp>
#include <internal/ruby/simple_resolution.hpp>
#include <facter/facts/collection.hpp>
#include <facter/logging/logging.hpp>
#include <facter/version.h>
#include <facter/export.h>
#include <leatherman/util/environment.hpp>
#include <leatherman/execution/execution.hpp>
#include <leatherman/file_util/directory.hpp>
#include <leatherman/logging/logging.hpp>
#include <boost/filesystem.hpp>
#include <boost/algorithm/string.hpp>
#include <boost/nowide/iostream.hpp>
#include <boost/nowide/convert.hpp>
#include <stdexcept>
#include <functional>
#include <facter/facts/scalar_value.hpp>
#include <facter/facts/array_value.hpp>
#include <facter/facts/map_value.hpp>
#include <internal/ruby/ruby_value.hpp>

using namespace std;
using namespace facter::facts;
using namespace leatherman::execution;
using namespace leatherman::file_util;
using namespace leatherman::util;
using namespace boost::filesystem;
using namespace leatherman::logging;
using namespace leatherman::ruby;

namespace facter { namespace ruby {

    /**
     * Helper for maintaining context when initialized via a Ruby require.
     */
    struct require_context
    {
        /**
         * Constructs a new require context.
         */
        require_context()
        {
            // Create a collection and a facter module
            _facts.reset(new collection());
            _module.reset(new module(*_facts));

            // Ruby doesn't have a proper way of notifying extensions that the VM is shutting down
            // The easiest way to get notified is to have a global data object that never gets collected
            // until the VM shuts down
            auto const& ruby = api::instance();
            _canary = ruby.rb_data_object_alloc(*ruby.rb_cObject, this, nullptr, cleanup);
            ruby.rb_gc_register_address(&_canary);
            ruby.register_data_object(_canary);
        }

        /**
         * Destructs the require context.
         */
        ~require_context()
        {
            _module.reset();
            _facts.reset();

            // Remove the finalizer and let Ruby collect the object
            auto const& ruby = api::instance();
            ruby.rb_gc_unregister_address(&_canary);
            ruby.unregister_data_object(_canary);
        }

        /**
         * Creates the require context.
         */
        static void create()
        {
            // Reset first before allocating a new context
            reset();

            _instance.reset(new require_context());
        }

        /**
         * Resets the require context.
         */
        static void reset()
        {
           _instance.reset();
        }

     private:
        static void cleanup(void* ptr)
        {
            if (ptr == _instance.get()) {
                reset();
            }
        }

        unique_ptr<collection> _facts;
        unique_ptr<module> _module;
        VALUE _canary;

        static unique_ptr<require_context> _instance;
    };

    unique_ptr<require_context> require_context::_instance;
}}

// Exports for a Ruby extension.
extern "C" {
    /**
     * Called by the Ruby VM when native facter is required.
     */
    void LIBFACTER_EXPORT Init_libfacter()
    {
        bool logging_init_failed = false;
        string logging_init_error_msg;
        try {
            facter::logging::setup_logging(boost::nowide::cerr);
            set_level(log_level::warning);
        } catch(facter::logging::locale_error const& e) {
            logging_init_failed = true;
            logging_init_error_msg = e.what();
        }

        // Initialize ruby
        api* ruby = nullptr;
        try {
            ruby = &api::instance();
        } catch (runtime_error& ex) {
            if (!logging_init_failed) {
                LOG_WARNING("%1%: facts requiring Ruby will not be resolved.", ex.what());
            } else {
                // This could only happen if some non-ruby library
                // consumer called this function for some reason and
                // we didn't have a libruby loaded. AND the locales
                // are messed up so badly that even resetting locale
                // environment variables fails. This seems so
                // astronomically unlikely that I don't really think
                // it's worth figuring out what we should do in this
                // case - I'm honestly not even sure there's a correct
                // behavior at this point.
                // -- Branan
            }
            return;
        }

        ruby->initialize();

        // If logging init failed, we'll raise a load error
        // here. Otherwise we Create the context
        if (logging_init_failed) {
            ruby->rb_raise(*ruby->rb_eLoadError, "could not initialize facter due to a locale error: %s", logging_init_error_msg.c_str());
        } else {
            facter::ruby::require_context::create();
        }
    }
}

namespace facter { namespace ruby {

    map<VALUE, module*> module::_instances;

    module::module(collection& facts, vector<string> const& paths) :
        _collection(facts),
        _loaded_all(false)
    {
        auto const& ruby = api::instance();
        if (!ruby.initialized()) {
            throw runtime_error("Ruby API is not initialized.");
        }

        // Initialize the search paths
        initialize_search_paths(paths);

        // Register the block for logging callback with the GC
        _on_message_block = ruby.nil_value();
        ruby.rb_gc_register_address(&_on_message_block);

        // Install a logging message handler
        on_message([this](log_level level, string const& message) {
            auto const& ruby = api::instance();

            if (ruby.is_nil(_on_message_block)) {
                return true;
            }

            // Call the block and don't log messages
            ruby.rescue([&]() {
                ruby.rb_funcall(_on_message_block, ruby.rb_intern("call"), 2, level_to_symbol(level), ruby.utf8_value(message));
                return ruby.nil_value();
            }, [&](VALUE) {
                // Logging can take place from locations where we do not expect Ruby exceptions to be raised
                // Therefore, intentionally swallow any exceptions.
                return ruby.nil_value();
            });
            return false;
        });

        // Define the Facter module
        _self = ruby.rb_define_module("Facter");
        _instances[_self] = this;

        VALUE core = ruby.rb_define_module_under(_self, "Core");
        VALUE execution = ruby.rb_define_module_under(core, "Execution");
        ruby.rb_define_module_under(_self, "Util");

        // Define the methods on the Facter module
        volatile VALUE version = ruby.utf8_value(LIBFACTER_VERSION);
        ruby.rb_const_set(_self, ruby.rb_intern("FACTERVERSION"), version);
        ruby.rb_define_singleton_method(_self, "version", RUBY_METHOD_FUNC(ruby_version), 0);
        ruby.rb_define_singleton_method(_self, "add", RUBY_METHOD_FUNC(ruby_add), -1);
        ruby.rb_define_singleton_method(_self, "define_fact", RUBY_METHOD_FUNC(ruby_define_fact), -1);
        ruby.rb_define_singleton_method(_self, "value", RUBY_METHOD_FUNC(ruby_value), 1);
        ruby.rb_define_singleton_method(_self, "[]", RUBY_METHOD_FUNC(ruby_fact), 1);
        ruby.rb_define_singleton_method(_self, "fact", RUBY_METHOD_FUNC(ruby_fact), 1);
        ruby.rb_define_singleton_method(_self, "debug", RUBY_METHOD_FUNC(ruby_debug), 1);
        ruby.rb_define_singleton_method(_self, "debugonce", RUBY_METHOD_FUNC(ruby_debugonce), 1);
        ruby.rb_define_singleton_method(_self, "warn", RUBY_METHOD_FUNC(ruby_warn), 1);
        ruby.rb_define_singleton_method(_self, "warnonce", RUBY_METHOD_FUNC(ruby_warnonce), 1);
        ruby.rb_define_singleton_method(_self, "log_exception", RUBY_METHOD_FUNC(ruby_log_exception), -1);
        ruby.rb_define_singleton_method(_self, "debugging", RUBY_METHOD_FUNC(ruby_set_debugging), 1);
        ruby.rb_define_singleton_method(_self, "debugging?", RUBY_METHOD_FUNC(ruby_get_debugging), 0);
        ruby.rb_define_singleton_method(_self, "trace", RUBY_METHOD_FUNC(ruby_set_trace), 1);
        ruby.rb_define_singleton_method(_self, "trace?", RUBY_METHOD_FUNC(ruby_get_trace), 0);
        ruby.rb_define_singleton_method(_self, "flush", RUBY_METHOD_FUNC(ruby_flush), 0);
        ruby.rb_define_singleton_method(_self, "list", RUBY_METHOD_FUNC(ruby_list), 0);
        ruby.rb_define_singleton_method(_self, "to_hash", RUBY_METHOD_FUNC(ruby_to_hash), 0);
        ruby.rb_define_singleton_method(_self, "each", RUBY_METHOD_FUNC(ruby_each), 0);
        ruby.rb_define_singleton_method(_self, "clear", RUBY_METHOD_FUNC(ruby_clear), 0);
        ruby.rb_define_singleton_method(_self, "reset", RUBY_METHOD_FUNC(ruby_reset), 0);
        ruby.rb_define_singleton_method(_self, "loadfacts", RUBY_METHOD_FUNC(ruby_loadfacts), 0);
        ruby.rb_define_singleton_method(_self, "search", RUBY_METHOD_FUNC(ruby_search), -1);
        ruby.rb_define_singleton_method(_self, "search_path", RUBY_METHOD_FUNC(ruby_search_path), 0);
        ruby.rb_define_singleton_method(_self, "search_external", RUBY_METHOD_FUNC(ruby_search_external), 1);
        ruby.rb_define_singleton_method(_self, "search_external_path", RUBY_METHOD_FUNC(ruby_search_external_path), 0);
        ruby.rb_define_singleton_method(_self, "on_message", RUBY_METHOD_FUNC(ruby_on_message), 0);

        // Define the execution module
        ruby.rb_define_singleton_method(execution, "which", RUBY_METHOD_FUNC(ruby_which), 1);
        ruby.rb_define_singleton_method(execution, "exec", RUBY_METHOD_FUNC(ruby_exec), 1);
        ruby.rb_define_singleton_method(execution, "execute", RUBY_METHOD_FUNC(ruby_execute), -1);
        ruby.rb_define_class_under(execution, "ExecutionFailure", *ruby.rb_eStandardError);

        // Define the Fact and resolution classes
        fact::define();
        simple_resolution::define();
        aggregate_resolution::define();

        // Custom facts may `require 'facter'`
        // To allow those custom facts to still function, add facter.rb to loaded features using the first directory in the load path
        // Note: use forward slashes in the path even on Windows because that's what Ruby expects in $LOADED_FEATURES
        volatile VALUE first = ruby.rb_ary_entry(ruby.rb_gv_get("$LOAD_PATH"), 0);
        if (!ruby.is_nil(first)) {
            ruby.rb_ary_push(ruby.rb_gv_get("$LOADED_FEATURES"), ruby.utf8_value(ruby.to_string(first) + "/facter.rb"));
        }
    }

    module::~module()
    {
        _instances.erase(_self);

        clear_facts(false);

        try {
            api& ruby = api::instance();

            // Unregister the on message block
            ruby.rb_gc_unregister_address(&_on_message_block);
            on_message(nullptr);

            // Undefine the module
            ruby.rb_const_remove(*ruby.rb_cObject, ruby.rb_intern("Facter"));
        } catch (runtime_error& ex) {
            LOG_WARNING("%1%: Ruby cleanup ended prematurely", ex.what());
            return;
        }
    }

    void module::search(vector<string> const& paths)
    {
        for (auto dir : paths) {
            _additional_search_paths.emplace_back(dir);

            // Get the canonical directory name
            boost::system::error_code ec;
            path directory = canonical(_additional_search_paths.back(), ec);
            if (ec) {
                continue;
            }

            _search_paths.push_back(directory.string());
        }
    }

    void module::load_facts()
    {
        if (_loaded_all) {
            return;
        }

        LOG_DEBUG("loading all custom facts.");

        for (auto const& directory : _search_paths) {
            LOG_DEBUG("searching for custom facts in %1%.", directory);
            each_file(directory, [&](string const& file) {
                load_file(file);
                return true;
            }, "\\.rb$");
        }

        _loaded_all = true;
    }

    void module::resolve_facts()
    {
        // Before we do anything, call facts to ensure the collection is populated
        facts();

        load_facts();

        auto const& ruby = api::instance();

        // Get the value from all facts
        for (auto const& kvp : _facts) {
            ruby.to_native<fact>(kvp.second)->value();
        }
    }

    void module::clear_facts(bool clear_collection)
    {
        auto const& ruby = api::instance();

        // Unregister all the facts
        for (auto& kvp : _facts) {
            ruby.rb_gc_unregister_address(&kvp.second);
        }

        // Clear the custom facts
        _facts.clear();

        // Clear the collection
        if (clear_collection) {
            _collection.clear();
        }
    }

    VALUE module::fact_value(VALUE name)
    {
        auto const& ruby = api::instance();

        VALUE fact_self = load_fact(name);
        if (ruby.is_nil(fact_self)) {
            return ruby.nil_value();
        }

        return ruby.to_native<fact>(fact_self)->value();
    }

    VALUE module::to_ruby(value const* val) const
    {
        auto const& ruby = api::instance();

        if (!val) {
            return ruby.nil_value();
        }
        if (auto ptr = dynamic_cast<facter::ruby::ruby_value const*>(val)) {
            return ptr->value();
        }
        if (auto ptr = dynamic_cast<string_value const*>(val)) {
            return ruby.utf8_value(ptr->value());
        }
        if (auto ptr = dynamic_cast<integer_value const*>(val)) {
            return ruby.rb_int2inum(static_cast<SIGNED_VALUE>(ptr->value()));
        }
        if (auto ptr = dynamic_cast<boolean_value const*>(val)) {
            return ptr->value() ? ruby.true_value() : ruby.false_value();
        }
        if (auto ptr = dynamic_cast<double_value const*>(val)) {
            return ruby.rb_float_new_in_heap(ptr->value());
        }
        if (auto ptr = dynamic_cast<array_value const*>(val)) {
            volatile VALUE array = ruby.rb_ary_new_capa(static_cast<long>(ptr->size()));
            ptr->each([&](value const* element) {
                ruby.rb_ary_push(array, to_ruby(element));
                return true;
            });
            return array;
        }
        if (auto ptr = dynamic_cast<map_value const*>(val)) {
            volatile VALUE hash = ruby.rb_hash_new();
            ptr->each([&](string const& name, value const* element) {
                ruby.rb_hash_aset(hash, ruby.utf8_value(name), to_ruby(element));
                return true;
            });
            return hash;
        }
        return ruby.nil_value();
    }

    VALUE module::normalize(VALUE name) const
    {
        auto const& ruby = api::instance();

        if (ruby.is_symbol(name)) {
            name = ruby.rb_sym_to_s(name);
        }
        if (ruby.is_string(name)) {
            name = ruby.rb_funcall(name, ruby.rb_intern("downcase"), 0);
        }
        return name;
    }

    collection& module::facts()
    {
        if (_collection.empty()) {
            bool include_ruby_facts = true;
            _collection.add_default_facts(include_ruby_facts);
            _collection.add_external_facts(_external_search_paths);

            auto const& ruby = api::instance();
            _collection.add_environment_facts([&](string const& name) {
                // Create a fact and explicitly set the value
                // We honor environment variables above custom fact resolutions
                ruby.to_native<fact>(create_fact(ruby.utf8_value(name)))->value(to_ruby(_collection[name]));
            });
        }
        return _collection;
    }

    VALUE module::self() const
    {
        return _self;
    }

    module* module::current()
    {
        auto const& ruby = api::instance();
        return from_self(ruby.lookup({"Facter"}));
    }

    VALUE module::ruby_version(VALUE self)
    {
        auto const& ruby = api::instance();
        return ruby.lookup({ "Facter", "FACTERVERSION" });
    }

    VALUE module::ruby_add(int argc, VALUE* argv, VALUE self)
    {
        auto const& ruby = api::instance();

        if (argc == 0 || argc > 2) {
            ruby.rb_raise(*ruby.rb_eArgError, "wrong number of arguments (%d for 2)", argc);
        }

        VALUE fact_self = from_self(self)->create_fact(argv[0]);

        // Read the resolution name from the options hash, if present
        volatile VALUE name = ruby.nil_value();
        VALUE options = argc == 2 ? argv[1] : ruby.nil_value();
        if (!ruby.is_nil(options)) {
            name = ruby.rb_funcall(options, ruby.rb_intern("delete"), 1, ruby.to_symbol("name"));
        }

        ruby.to_native<fact>(fact_self)->define_resolution(name, options);
        return fact_self;
    }

    VALUE module::ruby_define_fact(int argc, VALUE* argv, VALUE self)
    {
        auto const& ruby = api::instance();

        if (argc == 0 || argc > 2) {
            ruby.rb_raise(*ruby.rb_eArgError, "wrong number of arguments (%d for 2)", argc);
        }

        VALUE fact_self = from_self(self)->create_fact(argv[0]);

        // Call the block if one was given
        if (ruby.rb_block_given_p()) {
            ruby.rb_funcall_passing_block(fact_self, ruby.rb_intern("instance_eval"), 0, nullptr);
        }
        return fact_self;
    }

    VALUE module::ruby_value(VALUE self, VALUE name)
    {
        return from_self(self)->fact_value(name);
    }

    VALUE module::ruby_fact(VALUE self, VALUE name)
    {
        return from_self(self)->load_fact(name);
    }

    VALUE module::ruby_debug(VALUE self, VALUE message)
    {
        auto const& ruby = api::instance();
        LOG_DEBUG(ruby.to_string(message));
        return ruby.nil_value();
    }

    VALUE module::ruby_debugonce(VALUE self, VALUE message)
    {
        auto const& ruby = api::instance();

        string msg = ruby.to_string(message);
        if (from_self(self)->_debug_messages.insert(msg).second) {
            LOG_DEBUG(msg);
        }
        return ruby.nil_value();
    }

    VALUE module::ruby_warn(VALUE self, VALUE message)
    {
        auto const& ruby = api::instance();
        LOG_WARNING(ruby.to_string(message));
        return ruby.nil_value();
    }

    VALUE module::ruby_warnonce(VALUE self, VALUE message)
    {
        auto const& ruby = api::instance();

        string msg = ruby.to_string(message);
        if (from_self(self)->_warning_messages.insert(msg).second) {
            LOG_WARNING(msg);
        }
        return ruby.nil_value();
    }

    VALUE module::ruby_set_debugging(VALUE self, VALUE value)
    {
        auto const& ruby = api::instance();

        if (ruby.is_true(value)) {
            set_level(log_level::debug);
        } else {
            set_level(log_level::warning);
        }
        return ruby_get_debugging(self);
    }

    VALUE module::ruby_get_debugging(VALUE self)
    {
        auto const& ruby = api::instance();
        return is_enabled(log_level::debug) ? ruby.true_value() : ruby.false_value();
    }

    VALUE module::ruby_set_trace(VALUE self, VALUE value)
    {
        auto& ruby = api::instance();
        ruby.include_stack_trace(ruby.is_true(value));
        return ruby_get_trace(self);
    }

    VALUE module::ruby_get_trace(VALUE self)
    {
        auto const& ruby = api::instance();
        return ruby.include_stack_trace() ? ruby.true_value() : ruby.false_value();
    }

    VALUE module::ruby_log_exception(int argc, VALUE* argv, VALUE self)
    {
        auto const& ruby = api::instance();

        if (argc == 0 || argc > 2) {
            ruby.rb_raise(*ruby.rb_eArgError, "wrong number of arguments (%d for 2)", argc);
        }

        string message;
        if (argc == 2) {
            // Use the given argument provided it is not a symbol equal to :default
            if (!ruby.is_symbol(argv[1]) || ruby.rb_to_id(argv[1]) != ruby.rb_intern("default")) {
                message = ruby.to_string(argv[1]);
            }
        }

        LOG_ERROR(ruby.exception_to_string(argv[0], message));
        return ruby.nil_value();
    }

    VALUE module::ruby_flush(VALUE self)
    {
        auto const& ruby = api::instance();

        for (auto& kvp : from_self(self)->_facts)
        {
            ruby.to_native<fact>(kvp.second)->flush();
        }
        return ruby.nil_value();
    }

    VALUE module::ruby_list(VALUE self)
    {
        auto const& ruby = api::instance();
        module* instance = from_self(self);

        instance->resolve_facts();

        volatile VALUE array = ruby.rb_ary_new_capa(instance->facts().size());

        instance->facts().each([&](string const& name, value const*) {
            ruby.rb_ary_push(array, ruby.utf8_value(name));
            return true;
        });
        return array;
    }

    VALUE module::ruby_to_hash(VALUE self)
    {
        auto const& ruby = api::instance();
        module* instance = from_self(self);

        instance->resolve_facts();

        volatile VALUE hash = ruby.rb_hash_new();

        instance->facts().each([&](string const& name, value const* val) {
            ruby.rb_hash_aset(hash, ruby.utf8_value(name), instance->to_ruby(val));
            return true;
        });
        return hash;
    }

    VALUE module::ruby_each(VALUE self)
    {
        auto const& ruby = api::instance();
        module* instance = from_self(self);

        instance->resolve_facts();

        instance->facts().each([&](string const& name, value const* val) {
            ruby.rb_yield_values(2, ruby.utf8_value(name), instance->to_ruby(val));
            return true;
        });
        return self;
    }

    VALUE module::ruby_clear(VALUE self)
    {
        auto const& ruby = api::instance();

        ruby_flush(self);
        ruby_reset(self);

        return ruby.nil_value();
    }

    VALUE module::ruby_reset(VALUE self)
    {
        auto const& ruby = api::instance();
        module* instance = from_self(self);

        instance->clear_facts();
        instance->initialize_search_paths({});
        instance->_external_search_paths.clear();
        instance->_loaded_all = false;
        instance->_loaded_files.clear();

        return ruby.nil_value();
    }

    VALUE module::ruby_loadfacts(VALUE self)
    {
        auto const& ruby = api::instance();

        from_self(self)->load_facts();
        return ruby.nil_value();
    }

    VALUE module::ruby_search(int argc, VALUE* argv, VALUE self)
    {
        auto const& ruby = api::instance();
        module* instance = from_self(self);

        for (int i = 0; i < argc; ++i) {
            if (!ruby.is_string(argv[i])) {
                continue;
            }
            instance->_additional_search_paths.emplace_back(ruby.to_string(argv[i]));

            // Get the canonical directory name
            boost::system::error_code ec;
            path directory = canonical(instance->_additional_search_paths.back(), ec);
            if (ec) {
                continue;
            }

            instance->_search_paths.push_back(directory.string());
        }
        return ruby.nil_value();
    }

    VALUE module::ruby_search_path(VALUE self)
    {
        auto const& ruby = api::instance();
        module* instance = from_self(self);

        volatile VALUE array = ruby.rb_ary_new_capa(instance->_additional_search_paths.size());

        for (auto const& path : instance->_additional_search_paths) {
            ruby.rb_ary_push(array, ruby.utf8_value(path));
        }
        return array;
    }

    VALUE module::ruby_search_external(VALUE self, VALUE paths)
    {
        auto const& ruby = api::instance();
        module* instance = from_self(self);

        ruby.array_for_each(paths, [&](VALUE element) {
            if (!ruby.is_string(element)) {
                return true;
            }
            instance->_external_search_paths.emplace_back(ruby.to_string(element));
            return true;
        });
        return ruby.nil_value();
    }

    VALUE module::ruby_search_external_path(VALUE self)
    {
        auto const& ruby = api::instance();
        module* instance = from_self(self);

        volatile VALUE array = ruby.rb_ary_new_capa(instance->_external_search_paths.size());

        for (auto const& path : instance->_external_search_paths) {
            ruby.rb_ary_push(array, ruby.utf8_value(path));
        }
        return array;
    }

    VALUE module::ruby_which(VALUE self, VALUE binary)
    {
        // Note: self is Facter::Core::Execution
        auto const& ruby = api::instance();

        string path = which(ruby.to_string(binary));
        if (path.empty()) {
            return ruby.nil_value();
        }

        return ruby.utf8_value(path);
    }

    VALUE module::ruby_exec(VALUE self, VALUE command)
    {
        // Note: self is Facter::Core::Execution
        auto const& ruby = api::instance();
        return execute_command(ruby.to_string(command), ruby.nil_value(), false);
    }

    VALUE module::ruby_execute(int argc, VALUE* argv, VALUE self)
    {
        // Note: self is Facter::Core::Execution
        auto const& ruby = api::instance();

        if (argc == 0 || argc > 2) {
            ruby.rb_raise(*ruby.rb_eArgError, "wrong number of arguments (%d for 2)", argc);
        }

        if (argc == 1) {
            return execute_command(ruby.to_string(argv[0]), ruby.nil_value(), true);
        }

        // Unfortunately we have to call to_sym rather than using ID2SYM, which is Ruby version dependent
        uint32_t timeout = 0;
        volatile VALUE timeout_option = ruby.rb_hash_lookup(argv[1], ruby.to_symbol("timeout"));
        if (ruby.is_fixednum(timeout_option)) {
            timeout = static_cast<uint32_t>(ruby.rb_num2ulong(timeout_option));
        }

        // Get the on_fail option (defaults to :raise)
        bool raise = false;
        volatile VALUE raise_value = ruby.to_symbol("raise");
        volatile VALUE fail_option = ruby.rb_hash_lookup2(argv[1], ruby.to_symbol("on_fail"), raise_value);
        if (ruby.equals(fail_option, raise_value)) {
            raise = true;
            fail_option = ruby.nil_value();
        }
        return execute_command(ruby.to_string(argv[0]), fail_option, raise, timeout);
    }

    VALUE module::ruby_on_message(VALUE self)
    {
        auto const& ruby = api::instance();

        from_self(self)->_on_message_block = ruby.rb_block_given_p() ? ruby.rb_block_proc() : ruby.nil_value();
        return ruby.nil_value();
    }

    module* module::from_self(VALUE self)
    {
        auto it = _instances.find(self);
        if (it == _instances.end()) {
            auto const& ruby = api::instance();
            ruby.rb_raise(*ruby.rb_eArgError, "unexpected self value %d", self);
            return nullptr;
        }
        return it->second;
    }

    VALUE module::execute_command(std::string const& command, VALUE failure_default, bool raise, uint32_t timeout)
    {
        auto const& ruby = api::instance();

        // Expand the command
        auto expanded = expand_command(command);

        if (!expanded.empty()) {
            try {
                bool success = false;
                string output, none;
<<<<<<< HEAD
                tie(success, output, none) = execute(command_shell, {command_args, expanded}, timeout);
=======
                tie(success, output, none) = execution::execute(
                    execution::command_shell,
                    {
                        execution::command_args,
                        expanded
                    },
                    timeout,
                    {
                        execution_options::trim_output,
                        execution_options::merge_environment,
                        execution_options::redirect_stderr_to_null,
                        execution_options::preserve_arguments
                    });
>>>>>>> 99e0c33f
                return ruby.utf8_value(output);
            } catch (timeout_exception const& ex) {
                // Always raise for timeouts
                ruby.rb_raise(ruby.lookup({ "Facter", "Core", "Execution", "ExecutionFailure"}), ex.what());
            }
        }
        // Command was not found
        if (raise) {
            if (expanded.empty()) {
                ruby.rb_raise(ruby.lookup({ "Facter", "Core", "Execution", "ExecutionFailure"}), "execution of command \"%s\" failed: command not found.", command.c_str());
            }
            ruby.rb_raise(ruby.lookup({ "Facter", "Core", "Execution", "ExecutionFailure"}), "execution of command \"%s\" failed.", command.c_str());
        }
        return failure_default;
    }

    void module::initialize_search_paths(vector<string> const& paths)
    {
        auto const& ruby = api::instance();

        _search_paths.clear();
        _additional_search_paths.clear();

        // Look for "facter" subdirectories on the load path
        for (auto const& directory : ruby.get_load_path()) {
            // Get the canonical directory name
            boost::system::error_code ec;
            path dir = canonical(directory, ec);
            if (ec) {
                continue;
            }

            // Ignore facter itself if it's on the load path
            if (is_regular_file(dir / "facter.rb", ec)) {
                continue;
            }

            dir = dir / "facter";
            if (!is_directory(dir, ec)) {
                continue;
            }
            _search_paths.push_back(dir.string());
        }

        // Append the FACTERLIB paths
        string variable;
        if (environment::get("FACTERLIB", variable)) {
            vector<string> env_paths;
            boost::split(env_paths, variable, bind(equal_to<char>(), placeholders::_1, environment::get_path_separator()), boost::token_compress_on);
            _search_paths.insert(_search_paths.end(), make_move_iterator(env_paths.begin()), make_move_iterator(env_paths.end()));
        }

        // Insert the given paths last
        _search_paths.insert(_search_paths.end(), paths.begin(), paths.end());

        // Do a canonical transform
        transform(_search_paths.begin(), _search_paths.end(), _search_paths.begin(), [](string const& directory) -> string {
            // Get the canonical directory name
            boost::system::error_code ec;
            path dir = canonical(directory, ec);
            if (ec) {
                LOG_DEBUG("path \"%1%\" will not be searched for custom facts: %2%.", directory, ec.message());
                return {};
            }
            return dir.string();
        });

        // Remove anything that is empty using the erase-remove idiom.
        _search_paths.erase(
            remove_if(begin(_search_paths), end(_search_paths), [](string const& path) { return path.empty(); }),
            end(_search_paths));
    }

    VALUE module::load_fact(VALUE name)
    {
        auto const& ruby = api::instance();

        name = normalize(name);
        string fact_name = ruby.to_string(name);

        // First check to see if we have that fact already
        auto it = _facts.find(fact_name);
        if (it != _facts.end()) {
            return it->second;
        }

        // Try to load it by file name
        if (!_loaded_all) {
            // Next, attempt to load it by file
            string filename = fact_name + ".rb";
            LOG_DEBUG("searching for custom fact \"%1%\".", fact_name);

            for (auto const& directory : _search_paths) {
                LOG_DEBUG("searching for %1% in %2%.", filename, directory);

                // Check to see if there's a file of a matching name in this directory
                path full_path = path(directory) / filename;
                boost::system::error_code ec;
                if (!is_regular_file(full_path, ec)) {
                    continue;
                }

                // Load the fact file
                load_file(full_path.string());
            }

            // Check to see if we now have the fact
            it = _facts.find(fact_name);
            if (it != _facts.end()) {
                return it->second;
            }
        }

        // Otherwise, check to see if it's already in the collection
        auto value = facts()[fact_name];
        if (value) {
            return create_fact(name);
        }

        // Couldn't load the fact by file name, load all facts to try to find it
        load_facts();

        // Check to see if we now have the fact
        it = _facts.find(fact_name);
        if (it != _facts.end()) {
            return it->second;
        }

        // Couldn't find the fact
        LOG_DEBUG("custom fact \"%1%\" was not found.", fact_name);
        return ruby.nil_value();
    }

    void module::load_file(std::string const& path)
    {
        // Only load the file if we haven't done so before
        if (!_loaded_files.insert(path).second) {
            return;
        }

        auto const& ruby = api::instance();

        LOG_INFO("loading custom facts from %1%.", path);
        ruby.rescue([&]() {
            // Do not construct C++ objects in a rescue callback
            // C++ stack unwinding will not take place if a Ruby exception is thrown!
            ruby.rb_load(ruby.utf8_value(path), 0);
            return 0;
        }, [&](VALUE ex) {
            LOG_ERROR("error while resolving custom facts in %1%: %2%", path, ruby.exception_to_string(ex));
            return 0;
        });
    }

    VALUE module::create_fact(VALUE name)
    {
        auto const& ruby = api::instance();

        if (!ruby.is_string(name) && !ruby.is_symbol(name)) {
            ruby.rb_raise(*ruby.rb_eTypeError, "expected a String or Symbol for fact name");
        }

        name = normalize(name);
        string fact_name = ruby.to_string(name);

         // First check to see if we have that fact already
        auto it = _facts.find(fact_name);
        if (it == _facts.end()) {
            // Before adding the first fact, call facts to ensure the collection is populated
            facts();
            it = _facts.insert(make_pair(fact_name, fact::create(name))).first;
            ruby.rb_gc_register_address(&it->second);
        }
        return it->second;
    }

    VALUE module::level_to_symbol(log_level level)
    {
        auto const& ruby = api::instance();

        char const* name = nullptr;

        if (level == log_level::trace) {
            name = "trace";
        } else if (level == log_level::debug) {
            name = "debug";
        } else if (level == log_level::info) {
            name = "info";
        } else if (level == log_level::warning) {
            name = "warn";
        } else if (level == log_level::error) {
            name = "error";
        } else if (level == log_level::fatal) {
            name = "fatal";
        }
        if (!name) {
            ruby.rb_raise(*ruby.rb_eArgError, "invalid log level specified.", 0);
        }
        return ruby.to_symbol(name);
    }

}}  // namespace facter::ruby<|MERGE_RESOLUTION|>--- conflicted
+++ resolved
@@ -814,13 +814,10 @@
             try {
                 bool success = false;
                 string output, none;
-<<<<<<< HEAD
-                tie(success, output, none) = execute(command_shell, {command_args, expanded}, timeout);
-=======
-                tie(success, output, none) = execution::execute(
-                    execution::command_shell,
+                tie(success, output, none) = execute(
+                    command_shell,
                     {
-                        execution::command_args,
+                        command_args,
                         expanded
                     },
                     timeout,
@@ -830,7 +827,6 @@
                         execution_options::redirect_stderr_to_null,
                         execution_options::preserve_arguments
                     });
->>>>>>> 99e0c33f
                 return ruby.utf8_value(output);
             } catch (timeout_exception const& ex) {
                 // Always raise for timeouts
