--- conflicted
+++ resolved
@@ -134,13 +134,7 @@
             // For devices, look up partition subdirectories
             sys::error_code ec;
             if (is_directory(block_device_path / "device", ec)) {
-<<<<<<< HEAD
                 lth_file::each_subdirectory(subdirectory, [&](string const& subdirectory) {
-                    // Ignore any subdirectory without a "partition" file
-                    sys::error_code ec;
-=======
-                directory::each_subdirectory(subdirectory, [&](string const& subdirectory) {
->>>>>>> 50533bea
                     path partition_path(subdirectory);
                     auto partition_name = partition_path.filename().string();
 
@@ -172,13 +166,8 @@
             } else if (is_directory(block_device_path / "loop")) {
                 // Lookup the backing file
                 partition part;
-<<<<<<< HEAD
-                part.name = "/dev/" + block_device_path.filename().string();
+                part.name = "/dev/" + block_device_filename;
                 part.backing_file = lth_file::read((block_device_path / "loop" / "backing_file").string());
-=======
-                part.name = "/dev/" + block_device_filename;
-                part.backing_file = file::read((block_device_path / "loop" / "backing_file").string());
->>>>>>> 50533bea
                 boost::trim(part.backing_file);
 
                 populate_partition_attributes(part, block_device_path.string(), cache, mountpoints);
