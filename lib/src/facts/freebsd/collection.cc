#include <facter/facts/collection.hpp>
#include <internal/facts/bsd/filesystem_resolver.hpp>
#include <internal/facts/bsd/uptime_resolver.hpp>
#include <internal/facts/glib/load_average_resolver.hpp>
#include <internal/facts/freebsd/processor_resolver.hpp>
#include <internal/facts/freebsd/dmi_resolver.hpp>
#include <internal/facts/posix/identity_resolver.hpp>
#include <internal/facts/posix/kernel_resolver.hpp>
#include <internal/facts/posix/ssh_resolver.hpp>
#include <internal/facts/posix/timezone_resolver.hpp>
#include <internal/facts/resolvers/operating_system_resolver.hpp>
#include <internal/facts/freebsd/networking_resolver.hpp>
<<<<<<< HEAD
#include <internal/facts/freebsd/virtualization_resolver.hpp>
=======
#include <internal/facts/freebsd/zfs_resolver.hpp>
#include <internal/facts/freebsd/zpool_resolver.hpp>
>>>>>>> 39ccf895

using namespace std;

namespace facter { namespace facts {

    void collection::add_platform_facts()
    {
        add(make_shared<posix::kernel_resolver>());
        add(make_shared<resolvers::operating_system_resolver>());
        add(make_shared<freebsd::networking_resolver>());
        add(make_shared<bsd::uptime_resolver>());
        add(make_shared<bsd::filesystem_resolver>());
        add(make_shared<posix::ssh_resolver>());
        add(make_shared<posix::identity_resolver>());
        add(make_shared<posix::timezone_resolver>());
        add(make_shared<glib::load_average_resolver>());
        add(make_shared<freebsd::processor_resolver>());
        add(make_shared<freebsd::dmi_resolver>());
<<<<<<< HEAD
        add(make_shared<freebsd::virtualization_resolver>());
=======
        add(make_shared<freebsd::zfs_resolver>());
        add(make_shared<freebsd::zpool_resolver>());
>>>>>>> 39ccf895
    }

}}  // namespace facter::facts<|MERGE_RESOLUTION|>--- conflicted
+++ resolved
@@ -10,12 +10,9 @@
 #include <internal/facts/posix/timezone_resolver.hpp>
 #include <internal/facts/resolvers/operating_system_resolver.hpp>
 #include <internal/facts/freebsd/networking_resolver.hpp>
-<<<<<<< HEAD
-#include <internal/facts/freebsd/virtualization_resolver.hpp>
-=======
 #include <internal/facts/freebsd/zfs_resolver.hpp>
 #include <internal/facts/freebsd/zpool_resolver.hpp>
->>>>>>> 39ccf895
+#include <internal/facts/freebsd/virtualization_resolver.hpp>
 
 using namespace std;
 
@@ -34,12 +31,9 @@
         add(make_shared<glib::load_average_resolver>());
         add(make_shared<freebsd::processor_resolver>());
         add(make_shared<freebsd::dmi_resolver>());
-<<<<<<< HEAD
-        add(make_shared<freebsd::virtualization_resolver>());
-=======
         add(make_shared<freebsd::zfs_resolver>());
         add(make_shared<freebsd::zpool_resolver>());
->>>>>>> 39ccf895
+        add(make_shared<freebsd::virtualization_resolver>());
     }
 
 }}  // namespace facter::facts