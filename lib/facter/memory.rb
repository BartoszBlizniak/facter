--- conflicted
+++ resolved
@@ -82,7 +82,6 @@
   end
 end
 
-<<<<<<< HEAD
 Facter.add("SwapEncrypted") do
   confine :kernel => :openbsd
   setcode do
@@ -98,17 +97,6 @@
     encrypted = false
     if swap =~ /\(encrypted\)/ then encrypted = true; end
     encrypted
-=======
-if Facter.value(:kernel) == "Darwin"
-  Facter.add("SwapEncrypted") do
-    confine :kernel => :Darwin
-    setcode do
-      swap = Facter::Core::Execution.exec('sysctl vm.swapusage')
-      encrypted = false
-      if swap =~ /\(encrypted\)/ then encrypted = true; end
-      encrypted
-    end
->>>>>>> bc85e8dd
   end
 end
 
@@ -161,13 +149,8 @@
 Facter.add("swapsize_mb") do
   confine :kernel => :dragonfly
   setcode do
-<<<<<<< HEAD
     page_size = Facter::Util::POSIX.sysctl("hw.pagesize").to_f
     swaptotal = Facter::Util::POSIX.sysctl("vm.swap_size").to_f * page_size
-=======
-    page_size = Facter::Core::Execution.exec("/sbin/sysctl -n hw.pagesize").to_f
-    swaptotal = Facter::Core::Execution.exec("/sbin/sysctl -n vm.swap_size").to_f * page_size
->>>>>>> bc85e8dd
     "%.2f" % [(swaptotal.to_f / 1024.0) / 1024.0]
   end
 end
@@ -175,17 +158,10 @@
 Facter.add("swapfree_mb") do
   confine :kernel => :dragonfly
   setcode do
-<<<<<<< HEAD
     page_size = Facter::Util::POSIX.sysctl("hw.pagesize").to_f
     swaptotal = Facter::Util::POSIX.sysctl("vm.swap_size").to_f * page_size
     swap_anon_use = Facter::Util::POSIX.sysctl("vm.swap_anon_use").to_f * page_size
     swap_cache_use = Facter::Util::POSIX.sysctl("vm.swap_cache_use").to_f * page_size
-=======
-    page_size = Facter::Core::Execution.exec("/sbin/sysctl -n hw.pagesize").to_f
-    swaptotal = Facter::Core::Execution.exec("/sbin/sysctl -n vm.swap_size").to_f * page_size
-    swap_anon_use = Facter::Core::Execution.exec("/sbin/sysctl -n vm.swap_anon_use").to_f * page_size
-    swap_cache_use = Facter::Core::Execution.exec("/sbin/sysctl -n vm.swap_cache_use").to_f * page_size
->>>>>>> bc85e8dd
     swapfree = swaptotal - swap_anon_use - swap_cache_use
     "%.2f" % [(swapfree.to_f / 1024.0) / 1024.0]
   end
