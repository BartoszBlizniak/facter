--- conflicted
+++ resolved
@@ -92,20 +92,8 @@
   confine :kernel => 'OpenBSD'
   has_weight 10
   setcode do
-<<<<<<< HEAD
     output = Facter::Util::POSIX.sysctl("hw.product")
     Facter::Util::Virtual.parse_virtualization(output)
-=======
-    output = Facter::Core::Execution.exec('sysctl -n hw.product 2>/dev/null')
-    if output
-      lines = output.split("\n")
-      next "parallels"  if lines.any? {|l| l =~ /Parallels/ }
-      next "vmware"     if lines.any? {|l| l =~ /VMware/ }
-      next "virtualbox" if lines.any? {|l| l =~ /VirtualBox/ }
-      next "xenhvm"     if lines.any? {|l| l =~ /HVM domU/ }
-      next "ovirt"      if lines.any? {|l| l =~ /oVirt Node/ }
-    end
->>>>>>> d598f92b
   end
 end
 
