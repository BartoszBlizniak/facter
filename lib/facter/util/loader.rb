--- conflicted
+++ resolved
@@ -7,11 +7,7 @@
 
   def initialize(environment_vars = ENV)
     @loaded = []
-<<<<<<< HEAD
-    @valid_path = {}
     @environment_vars = environment_vars
-=======
->>>>>>> 4faecb0e
   end
 
   # Load all resolutions for a single fact.
@@ -73,18 +69,11 @@
   # @return [Array<String>]
   def search_path
     result = []
-<<<<<<< HEAD
-    result += $LOAD_PATH.collect { |d| File.join(d, "facter") }
+
+    result += $LOAD_PATH.map { |path| File.expand_path('facter', path) }
+
     if @environment_vars.include?("FACTERLIB")
       result += @environment_vars["FACTERLIB"].split(File::PATH_SEPARATOR)
-=======
-    result += $LOAD_PATH.map { |path| File.expand_path('facter', path) }
-
-    if ENV.include?('FACTERLIB')
-      ENV['FACTERLIB'].split(File::PATH_SEPARATOR).each do |path|
-        result << path
-      end
->>>>>>> 4faecb0e
     end
 
     # silently ignore bad search paths from $LOAD_PATH and FACTERLIB
@@ -98,19 +87,9 @@
       valid
     end
 
-<<<<<<< HEAD
-  def valid_search_path?(path)
-    return @valid_path[path] unless @valid_path[path].nil?
-
-    #if absolute or if embedded in a jar
-    return @valid_path[path] = (Pathname.new(path).absolute? or path.start_with?('file:/'))
-=======
     # remove any dups
     result.uniq
->>>>>>> 4faecb0e
   end
-
-  private
 
   # Validate that a path string is a valid to use for loading loading fact .rb
   # files from.  The path must both be absolute and a directory.
@@ -119,11 +98,13 @@
   # @param path [String]
   # @return [Boolean]
   def valid_search_path?(path)
-    unless File.directory?(path) and Pathname.new(path).absolute?
-      return false
+    if File.directory?(path) and Pathname.new(path).absolute?
+      return true
+    elsif path.match %r[^file:/]
+      return true
     end
 
-    true
+    return false
   end
 
   # Load a file and record is paths to prevent duplicate loads.
