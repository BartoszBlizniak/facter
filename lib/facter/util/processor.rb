--- conflicted
+++ resolved
@@ -266,29 +266,6 @@
     processor_list
   end
 
-<<<<<<< HEAD
-  def self.enum_lsdev
-    processor_num = -1
-    processor_list = {}
-    procs = Facter::Util::Resolution.exec('lsdev -Cc processor')
-    if procs
-      procs.each_line do |proc|
-        if proc =~ /^proc(\d+)/
-          processor_num = $1.to_i
-          # Not retrieving the frequency since AIX 4.3.3 doesn't support the
-          # attribute and some people still use the OS.
-          proctype = Facter::Util::Resolution.exec('lsattr -El proc0 -a type')
-          if proctype =~ /^type\s+(\S+)\s+/
-            processor_list[processor_num] = $1
-          end
-        end
-      end
-    end
-    processor_list
-  end
-
-=======
->>>>>>> b0d651a3
   def self.enum_kstat
     processor_num = -1
     processor_list = []
