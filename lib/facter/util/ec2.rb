--- conflicted
+++ resolved
@@ -27,12 +27,8 @@
     end
 
     # Test if this host has a mac address used by OpenStack, which
-<<<<<<< HEAD
-    # normally starts with 02:16:3E
-=======
     # normally starts with FA:16:3E (older versions of OpenStack
     # may generate mac addresses starting with 02:16:3E)
->>>>>>> f9ae21fc
     def has_openstack_mac?
       !!(Facter.value(:macaddress) =~ %r{^(02|[fF][aA]):16:3[eE]})
     end
