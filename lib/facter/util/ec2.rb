--- conflicted
+++ resolved
@@ -4,40 +4,6 @@
 # Provide a set of utility static methods that help with resolving the EC2
 # fact.
 module Facter::Util::EC2
-<<<<<<< HEAD
-  CONNECTION_ERRORS = [
-    OpenURI::HTTPError,
-    Errno::EHOSTDOWN,
-    Errno::EHOSTUNREACH,
-    Errno::ENETUNREACH,
-    Errno::ECONNABORTED,
-    Errno::ECONNREFUSED,
-    Errno::ECONNRESET,
-    Errno::ETIMEDOUT,
-  ]
-  ##
-  # metadata is a recursive function that walks over the metadata server
-  # located at http://169.254.169.254 and defines a fact for each value found.
-  # This method introduces a high amount of latency to Facter, so care must be
-  # taken to call it only when reasonably certain the host is running in an
-  # environment where the metadata server is available.
-  def self.define_metadata_facts(id = "")
-    begin
-      if body = read_uri("http://169.254.169.254/latest/meta-data/#{id}")
-        body.split("\n").each do |o|
-          key = "#{id}#{o.gsub(/\=.*$/, '/')}"
-          if key[-1..-1] != '/'
-            value = read_uri("http://169.254.169.254/latest/meta-data/#{key}").split("\n")
-            symbol = "ec2_#{key.gsub(/\-|\//, '_')}".to_sym
-            Facter.add(symbol) { setcode { value.join(',') } }
-          else
-            define_metadata_facts(key)
-          end
-        end
-      end
-    rescue *CONNECTION_ERRORS => detail
-      Facter.warn "Could not retrieve ec2 metadata: #{detail.message}"
-=======
   class << self
     # Test if we can connect to the EC2 api. Return true if able to connect.
     # On failure this function fails silently and returns false.
@@ -60,76 +26,16 @@
     def has_euca_mac?
       Facter.warnonce("#{self}.#{__method__} is deprecated; see the Facter::EC2 classes instead")
       !!(Facter.value(:macaddress) =~ %r{^[dD]0:0[dD]:})
->>>>>>> a4179989
     end
-  end
 
-<<<<<<< HEAD
-  ##
-  # define_userdata_fact creates a single fact named 'ec2_userdata' which has a
-  # value of the contents of the EC2 userdata field.  This method introduces a
-  # high amount of latency to Facter, so care must be taken to call it only
-  # when reasonably certain the host is running in an environment where the
-  # metadata server is available.
-  def self.define_userdata_fact
-    Facter.add(:ec2_userdata) do
-      setcode do
-        if userdata = Facter::Util::EC2.userdata
-          userdata.split
-        end
-      end
-=======
     # Test if this host has a mac address used by OpenStack, which
     # normally starts with FA:16:3E (older versions of OpenStack
     # may generate mac addresses starting with 02:16:3E)
     def has_openstack_mac?
       Facter.warnonce("#{self}.#{__method__} is deprecated; see the Facter::EC2 classes instead")
       !!(Facter.value(:macaddress) =~ %r{^(02|[fF][aA]):16:3[eE]})
->>>>>>> a4179989
     end
-  end
 
-<<<<<<< HEAD
-  ##
-  # with_metadata_server takes a block of code and executes the block only if
-  # Facter is running on node that can access a metadata server at
-  # http://169.254.168.254/.  This is useful to decide if it's reasonably
-  # likely that talking to the EC2 metadata server will be successful or not.
-  #
-  # @option options [Integer] :timeout (100) the maxiumum number of
-  # milliseconds Facter will block trying to talk to the metadata server.
-  # Defaults to 200.
-  #
-  # @option options [String] :fact ('virtual') the fact to check.  The block
-  # will only be executed if the fact named here matches the value named in the
-  # :value option.
-  #
-  # @option options [String] :value ('xenu') the value to check.  The block
-  # will be executed if Facter.value(options[:fact]) matches this value.
-  #
-  # @option options [String] :api_version ('latest') the Amazon AWS API
-  # version.  The version string is usually a date, e.g. '2008-02-01'.
-  #
-  # @option options [Fixnum] :retry_limit (3) the maximum number of times that
-  # this method will try to contact the metadata server.  The maximum run time
-  # is the timeout times this limit, so please keep the value small.
-  #
-  # @return [Object] the return value of the passed block, or {false} if the
-  # block was not executed because the conditions were not met or a timeout
-  # occurs.
-  def self.with_metadata_server(options = {}, &block)
-    opts = options.dup
-    opts[:timeout] ||= 100
-    opts[:fact] ||= 'virtual'
-    opts[:value] ||= 'xenu'
-    opts[:api_version] ||= 'latest'
-    opts[:retry_limit] ||= 3
-    # Conversion to fractional seconds for Timeout
-    timeout = opts[:timeout] / 1000.0
-    raise ArgumentError, "A value is required for :fact" if opts[:fact].nil?
-    raise ArgumentError, "A value is required for :value" if opts[:value].nil?
-    return false if Facter.value(opts[:fact]) != opts[:value]
-=======
     # Test if the host has an arp entry in its cache that matches the EC2 arp,
     # which is normally +fe:ff:ff:ff:ff:ff+.
     def has_ec2_arp?
@@ -142,37 +48,17 @@
                        else
                          /fe:ff:ff:ff:ff:ff/i
                        end
->>>>>>> a4179989
 
-    metadata_base_url = "http://169.254.169.254"
+      arp_command = case kernel
+                    when /Windows/i, /SunOS/i
+                      "arp -a"
+                    else
+                      "arp -an"
+                    end
 
-    attempts = 0
-    begin
-      able_to_connect = false
-      attempts = attempts + 1
-      # Read the list of supported API versions
-      Timeout.timeout(timeout) do
-        read_uri(metadata_base_url)
+      if arp_table = Facter::Core::Execution.exec(arp_command)
+        return true if arp_table.match(mac_address_re)
       end
-    rescue Timeout::Error => detail
-      retry if attempts < opts[:retry_limit]
-      Facter.warn "Timeout exceeded trying to communicate with #{metadata_base_url}, " +
-        "metadata server facts will be undefined. #{detail.message}"
-    rescue Errno::EHOSTUNREACH, Errno::ENETUNREACH, Errno::ECONNREFUSED => detail
-      retry if attempts < opts[:retry_limit]
-      Facter.warn "No metadata server available at #{metadata_base_url}, " +
-        "metadata server facts will be undefined. #{detail.message}"
-    rescue OpenURI::HTTPError => detail
-      retry if attempts < opts[:retry_limit]
-      Facter.warn "Metadata server at #{metadata_base_url} responded with an error. " +
-        "metadata server facts will be undefined. #{detail.message}"
-    else
-      able_to_connect = true
-    end
-
-    if able_to_connect
-      return block.call
-    else
       return false
     end
   end
@@ -217,24 +103,4 @@
     open(uri).read
   end
   private_class_method :read_uri
-
-  ##
-  # add_ec2_facts defines EC2 related facts when running on an EC2 compatible
-  # node.  This method will only ever do work once for the life of a process in
-  # order to limit the amount of network I/O.
-  #
-  # @option options [Boolean] :force (false) whether or not to force
-  # re-definition of the facts.
-  def self.add_ec2_facts(options = {})
-    opts = options.dup
-    opts[:force] ||= false
-    unless opts[:force]
-      return nil if @add_ec2_facts_has_run
-    end
-    @add_ec2_facts_has_run = true
-    with_metadata_server :timeout => 50 do
-      define_userdata_fact
-      define_metadata_facts
-    end
-  end
 end