--- conflicted
+++ resolved
@@ -41,11 +41,7 @@
     return false unless self.openvz?
     return false unless FileTest.exists?( '/proc/self/status' )
 
-<<<<<<< HEAD
     envid = File.read('/proc/self/status')
-=======
-    envid = Facter::Core::Execution.exec( 'grep "envID" /proc/self/status' )
->>>>>>> bc85e8dd
     if envid =~ /^envID:\s+0$/i
       return 'openvzhn'
     elsif envid =~ /^envID:\s+(\d+)$/i
@@ -97,15 +93,11 @@
      txt = if FileTest.exists?("/proc/cpuinfo")
        File.read("/proc/cpuinfo")
      elsif ["FreeBSD", "OpenBSD"].include? Facter.value(:kernel)
-<<<<<<< HEAD
        Facter::Util::POSIX.sysctl("hw.model")
      end
      if txt =~ /QEMU Virtual CPU/ then true
      elsif txt =~ /Common KVM processor/ then true
-	 else false
-=======
-       Facter::Core::Execution.exec("/sbin/sysctl -n hw.model")
->>>>>>> bc85e8dd
+       else false
      end
   end
 
