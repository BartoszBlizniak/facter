require 'facter/util/confine'
require 'facter/util/config'
require 'facter/util/normalization'
require 'facter/core/execution'

require 'timeout'

# This represents a fact resolution. A resolution is a concrete
# implementation of a fact. A single fact can have many resolutions and
# the correct resolution will be chosen at runtime. Each time
# {Facter.add} is called, a new resolution is created and added to the
# set of resolutions for the fact named in the call.  Each resolution
# has a {#has_weight weight}, which defines its priority over other
# resolutions, and a set of {#confine _confinements_}, which defines the
# conditions under which it will be chosen. All confinements must be
# satisfied for a fact to be considered _suitable_.
#
# @api public
class Facter::Util::Resolution
  # The timeout, in seconds, for evaluating this resolution. The default
  # is 0 which is equivalent to no timeout. This can be set using the
  # options hash argument to {Facter.add}.
  # @return [Integer]
  # @api public
  attr_accessor :timeout
<<<<<<< HEAD

  # @api private
  attr_accessor :code, :name
  attr_writer :value, :weight

  INTERPRETER = Facter::Util::Config.is_windows? ? "cmd.exe" : "/bin/sh"

  extend Facter::Core::Execution

  class << self
    # Expose command execution methods that were extracted into
    # Facter::Util::Execution from Facter::Util::Resolution in Facter 2.0.0 for
    # compatibility.
    #
    # @deprecated
    public :search_paths, :which, :absolute_path?, :expand_command, :with_env, :exec
  end

  ##
  # Sets the conditions for this resolution to be used.  This method accepts
  # multiple forms of arguments to determine suitability.
  #
  # @return [void]
  #
  # @api public
  #
  # @overload confine(confines)
  #   Confine a fact to a specific fact value or values.  This form takes a
  #   hash of fact names and values. Every fact must match the values given for
  #   that fact, otherwise this resolution will not be considered suitable. The
  #   values given for a fact can be an array, in which case the value of the
  #   fact must be in the array for it to match.
  #   @param [Hash{String,Symbol=>String,Array<String>}] confines set of facts identified by the hash keys whose
  #     fact value must match the argument value.
  #   @example Confining to Linux
  #       Facter.add(:powerstates) do
  #         # This resolution only makes sense on linux systems
  #         confine :kernel => "Linux"
  #         setcode do
  #           File.read('/sys/power/states')
  #         end
  #       end
  #
  # @overload confine(confines, &block)
  #   Confine a fact to a block with the value of a specified fact yielded to
  #   the block.
  #   @param [String,Symbol] confines the fact name whose value should be
  #     yielded to the block
  #   @param [Proc] block determines the suitability of the fact.  If the block
  #     evaluates to `false` or `nil` then the confined fact will not be
  #     evaluated.
  #   @yield [value] the value of the fact identified by {confines}
  #   @example Confine the fact to a host with an ipaddress in a specific
  #     subnet
  #       confine :ipaddress do |addr|
  #         require 'ipaddr'
  #         IPAddr.new('192.168.0.0/16').include? addr
  #       end
  #
  # @overload confine(&block)
  #   Confine a fact to a block.  The fact will be evaluated only if the block
  #   evaluates to something other than `false` or `nil`.
  #   @param [Proc] block determines the suitability of the fact.  If the block
  #     evaluates to `false` or `nil` then the confined fact will not be
  #     evaluated.
  #   @example Confine the fact to systems with a specific file.
  #       confine { File.exist? '/bin/foo' }
  def confine(confines = nil, &block)
    case confines
    when Hash
      confines.each do |fact, values|
        @confines.push Facter::Util::Confine.new(fact, *values)
      end
    else
      if block
        if confines
          @confines.push Facter::Util::Confine.new(confines, &block)
        else
          @confines.push Facter::Util::Confine.new(&block)
        end
      else
      end
=======

  # @!attribute [rw] name
  # The name of this resolution. The resolution name should be unique with
  # respect to the given fact.
  # @return [String]
  # @api public
  attr_accessor :name

  # @api private
  attr_accessor :code
  attr_writer :value, :weight

  INTERPRETER = Facter::Util::Config.is_windows? ? "cmd.exe" : "/bin/sh"

  extend Facter::Core::Execution

  class << self
    # Expose command execution methods that were extracted into
    # Facter::Util::Execution from Facter::Util::Resolution in Facter 2.0.0 for
    # compatibility.
    #
    # @deprecated
    public :search_paths, :which, :absolute_path?, :expand_command, :with_env, :exec
  end

  # Sets the conditions for this resolution to be used. This takes a
  # hash of fact names and values. Every fact must match the values
  # given for that fact, otherwise this resolution will not be
  # considered suitable. The values given for a fact can be an array, in
  # which case the value of the fact must be in the array for it to
  # match.
  #
  # @param confines [Hash{String => Object}] a hash of facts and the
  #   values they should have in order for this resolution to be
  #   used
  #
  # @example Confining to Linux
  #     Facter.add(:powerstates) do
  #       # This resolution only makes sense on linux systems
  #       confine :kernel => "Linux"
  #       setcode do
  #         Facter::Util::Resolution.exec('cat /sys/power/states')
  #       end
  #     end
  #
  # @return [void]
  #
  # @api public
  def confine(confines)
    confines.each do |fact, values|
      @confines.push Facter::Util::Confine.new(fact, *values)
>>>>>>> 70c3003d
    end
  end

  # Sets the weight of this resolution. If multiple suitable resolutions
  # are found, the one with the highest weight will be used.  If weight
  # is not given, the number of confines set on a resolution will be
  # used as its weight (so that the most specific resolution is used).
  #
  # @param weight [Integer] the weight of this resolution
  #
  # @return [void]
  #
  # @api public
  def has_weight(weight)
    @weight = weight
  end

  # Create a new resolution mechanism.
  #
<<<<<<< HEAD
  # @param name [String] The name of the resolution. This is mostly
  #   unused and resolutions are treated as anonymous.
=======
  # @param name [String] The name of the resolution.
>>>>>>> 70c3003d
  # @return [void]
  #
  # @api private
  def initialize(name)
    @name = name
    @confines = []
    @value = nil
    @timeout = 0
    @weight = nil
  end

<<<<<<< HEAD
=======
  def set_options(options)
    if options[:name]
      @name = options.delete(:name)
    end

    if options.has_key?(:value)
      @value = options.delete(:value)
    end

    if options.has_key?(:timeout)
      @timeout = options.delete(:timeout)
    end

    if options.has_key?(:weight)
      @weight = options.delete(:weight)
    end

    if not options.keys.empty?
      raise ArgumentError, "Invalid resolution options #{options.keys.inspect}"
    end
  end

>>>>>>> 70c3003d
  # Returns the importance of this resolution. If the weight was not
  # given, the number of confines is used instead (so that a more
  # specific resolution wins over a less specific one).
  #
  # @return [Integer] the weight of this resolution
  #
  # @api private
  def weight
    if @weight
      @weight
    else
      @confines.length
    end
  end

  # (see #timeout)
  # This is another name for {#timeout}.
  # @comment We need this as a getter for 'timeout', because some versions
  #   of ruby seem to already have a 'timeout' method and we can't
  #   seem to override the instance methods, somehow.
  def limit
    @timeout
  end

  # Sets the code block or external program that will be evaluated to
  # get the value of the fact.
  #
  # @return [void]
  #
  # @overload setcode(string)
  #   Sets an external program to call to get the value of the resolution
  #   @param [String] string the external program to run to get the
  #     value
  #
  # @overload setcode(&block)
  #   Sets the resolution's value by evaluating a block at runtime
  #   @param [Proc] block The block to determine the resolution's value.
  #     This block is run when the fact is evaluated. Errors raised from
  #     inside the block are rescued and printed to stderr.
  #
  # @api public
  def setcode(string = nil, interp = nil, &block)
    Facter.warnonce "The interpreter parameter to 'setcode' is deprecated and will be removed in a future version." if interp
    if string
      @code = string
      @interpreter = interp || INTERPRETER
    else
      unless block_given?
        raise ArgumentError, "You must pass either code or a block"
      end
      @code = block
    end
  end

  ##
  # on_flush accepts a block and executes the block when the resolution's value
  # is flushed.  This makes it possible to model a single, expensive system
  # call inside of a Ruby object and then define multiple dynamic facts which
  # resolve by sending messages to the model instance.  If one of the dynamic
  # facts is flushed then it can, in turn, flush the data stored in the model
  # instance to keep all of the dynamic facts in sync without making multiple,
  # expensive, system calls.
  #
  # Please see the Solaris zones fact for an example of how this feature may be
  # used.
  #
  # @see Facter::Util::Fact#flush
  # @see Facter::Util::Resolution#flush
  #
  # @api public
  def on_flush(&block)
    @on_flush_block = block
  end

  ##
  # flush executes the block, if any, stored by the {on_flush} method
  #
  # @see Facter::Util::Fact#flush
  # @see Facter::Util::Resolution#on_flush
  #
  # @api private
  def flush
    @on_flush_block.call if @on_flush_block
  end

  # @deprecated
  def interpreter
    Facter.warnonce "The 'Facter::Util::Resolution.interpreter' method is deprecated and will be removed in a future version."
    @interpreter
  end

  # @deprecated
  def interpreter=(interp)
    Facter.warnonce "The 'Facter::Util::Resolution.interpreter=' method is deprecated and will be removed in a future version."
    @interpreter = interp
  end

  # Is this resolution mechanism suitable on the system in question?
  #
  # @api private
  def suitable?
    if @suitable.nil?
      @suitable = @confines.all? { |confine| confine.true? }
    end

    return @suitable
  end

  # (see value)
  # @deprecated
  def to_s
    return self.value()
  end

  # Evaluates the code block or external program to get the value of the
  # fact.
  #
  # @api private
  def value
    return @value if @value
    result = nil
    return result if @code == nil

    starttime = Time.now.to_f

    begin
      Timeout.timeout(limit) do
        if @code.is_a?(Proc)
          result = @code.call()
        else
          result = Facter::Util::Resolution.exec(@code)
        end
      end
    rescue Timeout::Error => detail
      Facter.warn "Timed out seeking value for %s" % self.name

      # This call avoids zombies -- basically, create a thread that will
      # dezombify all of the child processes that we're ignoring because
      # of the timeout.
      Thread.new { Process.waitall }
      return nil
    rescue => details
      Facter.warn "Could not retrieve %s: %s" % [self.name, details]
      return nil
    end

    finishtime = Time.now.to_f
    ms = (finishtime - starttime) * 1000
    Facter.show_time "#{self.name}: #{"%.2f" % ms}ms"

    Facter::Util::Normalization.normalize(result)
  rescue Facter::Util::Normalization::NormalizationError => e
    Facter.warn "Fact resolution #{self.name} resolved to an invalid value: #{e.message}"
    nil
  end
end<|MERGE_RESOLUTION|>--- conflicted
+++ resolved
@@ -23,10 +23,16 @@
   # @return [Integer]
   # @api public
   attr_accessor :timeout
-<<<<<<< HEAD
-
-  # @api private
-  attr_accessor :code, :name
+
+  # @!attribute [rw] name
+  # The name of this resolution. The resolution name should be unique with
+  # respect to the given fact.
+  # @return [String]
+  # @api public
+  attr_accessor :name
+
+  # @api private
+  attr_accessor :code
   attr_writer :value, :weight
 
   INTERPRETER = Facter::Util::Config.is_windows? ? "cmd.exe" : "/bin/sh"
@@ -106,59 +112,6 @@
         end
       else
       end
-=======
-
-  # @!attribute [rw] name
-  # The name of this resolution. The resolution name should be unique with
-  # respect to the given fact.
-  # @return [String]
-  # @api public
-  attr_accessor :name
-
-  # @api private
-  attr_accessor :code
-  attr_writer :value, :weight
-
-  INTERPRETER = Facter::Util::Config.is_windows? ? "cmd.exe" : "/bin/sh"
-
-  extend Facter::Core::Execution
-
-  class << self
-    # Expose command execution methods that were extracted into
-    # Facter::Util::Execution from Facter::Util::Resolution in Facter 2.0.0 for
-    # compatibility.
-    #
-    # @deprecated
-    public :search_paths, :which, :absolute_path?, :expand_command, :with_env, :exec
-  end
-
-  # Sets the conditions for this resolution to be used. This takes a
-  # hash of fact names and values. Every fact must match the values
-  # given for that fact, otherwise this resolution will not be
-  # considered suitable. The values given for a fact can be an array, in
-  # which case the value of the fact must be in the array for it to
-  # match.
-  #
-  # @param confines [Hash{String => Object}] a hash of facts and the
-  #   values they should have in order for this resolution to be
-  #   used
-  #
-  # @example Confining to Linux
-  #     Facter.add(:powerstates) do
-  #       # This resolution only makes sense on linux systems
-  #       confine :kernel => "Linux"
-  #       setcode do
-  #         Facter::Util::Resolution.exec('cat /sys/power/states')
-  #       end
-  #     end
-  #
-  # @return [void]
-  #
-  # @api public
-  def confine(confines)
-    confines.each do |fact, values|
-      @confines.push Facter::Util::Confine.new(fact, *values)
->>>>>>> 70c3003d
     end
   end
 
@@ -178,12 +131,7 @@
 
   # Create a new resolution mechanism.
   #
-<<<<<<< HEAD
-  # @param name [String] The name of the resolution. This is mostly
-  #   unused and resolutions are treated as anonymous.
-=======
   # @param name [String] The name of the resolution.
->>>>>>> 70c3003d
   # @return [void]
   #
   # @api private
@@ -195,8 +143,6 @@
     @weight = nil
   end
 
-<<<<<<< HEAD
-=======
   def set_options(options)
     if options[:name]
       @name = options.delete(:name)
@@ -219,7 +165,6 @@
     end
   end
 
->>>>>>> 70c3003d
   # Returns the importance of this resolution. If the weight was not
   # given, the number of confines is used instead (so that a more
   # specific resolution wins over a less specific one).
