--- conflicted
+++ resolved
@@ -344,9 +344,6 @@
     end
   end
 
-<<<<<<< HEAD
-  # @deprecated
-=======
   ##
   # on_flush accepts a block and executes the block when the resolution's value
   # is flushed.  This makes it possible to model a single, expensive system
@@ -378,7 +375,7 @@
     @on_flush_block.call if @on_flush_block
   end
 
->>>>>>> 2223fda7
+  # @deprecated
   def interpreter
     Facter.warnonce "The 'Facter::Util::Resolution.interpreter' method is deprecated and will be removed in a future version."
     @interpreter
