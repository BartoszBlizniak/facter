--- conflicted
+++ resolved
@@ -20,11 +20,7 @@
 Facter.define_fact(:ec2_metadata) do
   define_resolution(:rest) do
     confine do
-<<<<<<< HEAD
-      Facter.value(:virtual).match /^(xen|kvm|ec2)/
-=======
-      Facter.value(:virtual).match /^(xen|kvm|nitro)/
->>>>>>> 70f0e08e
+      Facter.value(:virtual).match /^(xen|kvm|nitro|ec2)/
     end
 
     @querier = Facter::EC2::Metadata.new
@@ -41,11 +37,7 @@
 Facter.define_fact(:ec2_userdata) do
   define_resolution(:rest) do
     confine do
-<<<<<<< HEAD
-      Facter.value(:virtual).match /^(xen|kvm|ec2)/
-=======
-      Facter.value(:virtual).match /^(xen|kvm|nitro)/
->>>>>>> 70f0e08e
+      Facter.value(:virtual).match /^(xen|kvm|nitro|ec2)/
     end
 
     @querier = Facter::EC2::Userdata.new
