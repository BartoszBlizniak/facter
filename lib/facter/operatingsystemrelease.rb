Facter.add(:operatingsystemrelease) do
    confine :operatingsystem => %w{CentOS Fedora oel ovs RedHat}
    setcode do
        case Facter.value(:operatingsystem)
        when "CentOS", "RedHat"
            releasefile = "/etc/redhat-release"
        when "Fedora"
            releasefile = "/etc/fedora-release"
        when "oel"
            releasefile = "/etc/enterprise-release"
        when "ovs"
            releasefile = "/etc/ovs-release"
        end
        File::open(releasefile, "r") do |f|
            line = f.readline.chomp
            if line =~ /\(Rawhide\)$/
                "Rawhide"
            elsif line =~ /release (\d[\d.]*)/
                $1
            end
        end
    end
end

Facter.add(:operatingsystemrelease) do
<<<<<<< HEAD
    confine :operatingsystem => :oel
    setcode do
        File::open("/etc/enterprise-release", "r") do |f|
            line = f.readline.chomp
            if line =~ /release (\d+)/
                $1
            end
        end
    end
end

Facter.add(:operatingsystemrelease) do
    confine :operatingsystem => :ovs
    setcode do
        File::open("/etc/ovs-release", "r") do |f|
            line = f.readline.chomp
            if line =~ /release (\d+)/
                $1
            end
        end
    end
end

Facter.add(:operatingsystemrelease) do
    confine :operatingsystem => %w{CentOS}
    setcode do
        centos_release = Facter::Util::Resolution.exec("sed -r -e 's/CentOS release //' -e 's/ \\((Branch|Final)\\)//' /etc/redhat-release")
        if centos_release =~ /^5/
            release = Facter::Util::Resolution.exec('rpm -q --qf \'%{VERSION}.%{RELEASE}\' centos-release | cut -d. -f1,2')
        else
            release = centos_release
        end
    end
end

Facter.add(:operatingsystemrelease) do
=======
>>>>>>> 82d97e25
    confine :operatingsystem => %w{Debian}
    setcode do
        release = Facter::Util::Resolution.exec('cat /etc/debian_version')
    end
end

Facter.add(:operatingsystemrelease) do
    confine :operatingsystem => %w{Ubuntu}
    setcode do
        release = Facter::Util::Resolution.exec('cat /etc/issue')
        if release =~ /Ubuntu (\d+.\d+)/
            $1
        end
    end
end

Facter.add(:operatingsystemrelease) do
    confine :operatingsystem => %w{SLES SLED OpenSuSE}
    setcode do
        releasefile = Facter::Util::Resolution.exec('cat /etc/SuSE-release')
        if releasefile =~ /^VERSION\s*=\s*(\d+)/
            releasemajor = $1
            if releasefile =~ /^PATCHLEVEL\s*=\s*(\d+)/
                releaseminor = $1
            elsif releasefile =~ /^VERSION\s=.*.(\d+)/
                releaseminor = $1
            else
                releaseminor = "0"
            end
            releasemajor + "." + releaseminor
        else
            "unknown"
        end
    end
end

Facter.add(:operatingsystemrelease) do
    setcode do Facter[:kernelrelease].value end
end<|MERGE_RESOLUTION|>--- conflicted
+++ resolved
@@ -23,45 +23,6 @@
 end
 
 Facter.add(:operatingsystemrelease) do
-<<<<<<< HEAD
-    confine :operatingsystem => :oel
-    setcode do
-        File::open("/etc/enterprise-release", "r") do |f|
-            line = f.readline.chomp
-            if line =~ /release (\d+)/
-                $1
-            end
-        end
-    end
-end
-
-Facter.add(:operatingsystemrelease) do
-    confine :operatingsystem => :ovs
-    setcode do
-        File::open("/etc/ovs-release", "r") do |f|
-            line = f.readline.chomp
-            if line =~ /release (\d+)/
-                $1
-            end
-        end
-    end
-end
-
-Facter.add(:operatingsystemrelease) do
-    confine :operatingsystem => %w{CentOS}
-    setcode do
-        centos_release = Facter::Util::Resolution.exec("sed -r -e 's/CentOS release //' -e 's/ \\((Branch|Final)\\)//' /etc/redhat-release")
-        if centos_release =~ /^5/
-            release = Facter::Util::Resolution.exec('rpm -q --qf \'%{VERSION}.%{RELEASE}\' centos-release | cut -d. -f1,2')
-        else
-            release = centos_release
-        end
-    end
-end
-
-Facter.add(:operatingsystemrelease) do
-=======
->>>>>>> 82d97e25
     confine :operatingsystem => %w{Debian}
     setcode do
         release = Facter::Util::Resolution.exec('cat /etc/debian_version')
