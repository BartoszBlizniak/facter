# Fact: operatingsystemrelease
#
# Purpose: Returns the release of the operating system.
#
# Resolution:
#   On RedHat derivatives, returns their '/etc/<variant>-release' file.
#   On Debian, returns '/etc/debian_version'.
#   On Ubuntu, parses '/etc/issue' for the release version.
#   On Suse, derivatives, parses '/etc/SuSE-release' for a selection of version
#   information.
#   On Slackware, parses '/etc/slackware-version'.
#   On Amazon Linux, returns the 'lsbdistrelease' value.
#   On Mageia, parses '/etc/mageia-release' for the release version.
#
#   On all remaining systems, returns the 'kernelrelease' value.
#
# Caveats:
#

require 'facter/util/file_read'

Facter.add(:operatingsystemrelease) do
  confine :operatingsystem => %w{CentOS Fedora oel ovs OracleLinux RedHat MeeGo Scientific SLC Ascendos CloudLinux PSBM}
  setcode do
    case Facter.value(:operatingsystem)
    when "CentOS", "RedHat", "Scientific", "SLC", "Ascendos", "CloudLinux", "PSBM", "XenServer"
      releasefile = "/etc/redhat-release"
    when "Fedora"
      releasefile = "/etc/fedora-release"
    when "MeeGo"
      releasefile = "/etc/meego-release"
    when "OracleLinux"
      releasefile = "/etc/oracle-release"
    when "OEL", "oel"
      releasefile = "/etc/enterprise-release"
    when "OVS", "ovs"
      releasefile = "/etc/ovs-release"
    end

    if release = Facter::Util::FileRead.read(releasefile)
      line = release.split("\n").first.chomp
      if match = /\(Rawhide\)$/.match(line)
        "Rawhide"
      elsif match = /release (\d[\d.]*)/.match(line)
        match[1]
      end
    end
  end
end

Facter.add(:operatingsystemrelease) do
  confine :operatingsystem => %w{Debian}
  setcode do
<<<<<<< HEAD
    release = File.read('/etc/debian_version')
=======
    if release = Facter::Util::FileRead.read('/etc/debian_version')
      release.sub!(/\s*$/, '')
      release
    end
>>>>>>> 531b87cf
  end
end

Facter.add(:operatingsystemrelease) do
  confine :operatingsystem => %w{Ubuntu}
  setcode do
    if release = Facter::Util::FileRead.read('/etc/issue')
      if match = release.match(/Ubuntu ((\d+.\d+)(\.(\d+))?)/)
        # Return only the major and minor version numbers.  This behavior must
        # be preserved for compatibility reasons.
        match[2]
      end
    end
  end
end

Facter.add(:operatingsystemrelease) do
  confine :operatingsystem => %w{SLES SLED OpenSuSE}
  setcode do
<<<<<<< HEAD
    releasefile = File.read('/etc/SuSE-release')
    if releasefile =~ /^VERSION\s*=\s*(\d+)/
      releasemajor = $1
      if releasefile =~ /^PATCHLEVEL\s*=\s*(\d+)/
        releaseminor = $1
      elsif releasefile =~ /^VERSION\s=.*.(\d+)/
        releaseminor = $1
=======
    if release = Facter::Util::FileRead.read('/etc/SuSE-release')
      if match = /^VERSION\s*=\s*(\d+)/.match(release)
        releasemajor = match[1]
        if match = /^PATCHLEVEL\s*=\s*(\d+)/.match(release)
          releaseminor = match[1]
        elsif match = /^VERSION\s=.*.(\d+)/.match(release)
          releaseminor = match[1]
        else
          releaseminor = "0"
        end
        releasemajor + "." + releaseminor
>>>>>>> 531b87cf
      else
        "unknown"
      end
    end
  end
end

Facter.add(:operatingsystemrelease) do
  confine :operatingsystem => %w{Slackware}
  setcode do
<<<<<<< HEAD
    release = File.read('/etc/slackware-version')
    if release =~ /Slackware ([0-9.]+)/
      $1
=======
    if release = Facter::Util::FileRead.read('/etc/slackware-version')
      if match = /Slackware ([0-9.]+)/.match(release)
        match[1]
      end
>>>>>>> 531b87cf
    end
  end
end

Facter.add(:operatingsystemrelease) do
  confine :operatingsystem => %w{Mageia}
  setcode do
<<<<<<< HEAD
    release = File.read('/etc/mageia-release')
    if release =~ /Mageia release ([0-9.]+)/
      $1
=======
    if release = Facter::Util::FileRead.read('/etc/mageia-release')
      if match = /Mageia release ([0-9.]+)/.match(release)
        match[1]
      end
>>>>>>> 531b87cf
    end
  end
end

Facter.add(:operatingsystemrelease) do
  confine :operatingsystem => %w{Bluewhite64}
  setcode do
<<<<<<< HEAD
    releasefile = File.read('/etc/bluewhite64-version')
    if releasefile =~ /^\s*\w+\s+(\d+)\.(\d+)/
      $1 + "." + $2
    else
      "unknown"
=======
    if release = Facter::Util::FileRead.read('/etc/bluewhite64-version')
      if match = /^\s*\w+\s+(\d+)\.(\d+)/.match(release)
        match[1] + "." + match[2]
      else
        "unknown"
      end
>>>>>>> 531b87cf
    end
  end
end

Facter.add(:operatingsystemrelease) do
  confine :operatingsystem => %w{VMwareESX}
  setcode do
    release = Facter::Util::Resolution.exec('vmware -v')
    if match = /VMware ESX .*?(\d.*)/.match(release)
      match[1]
    end
  end
end

Facter.add(:operatingsystemrelease) do
  confine :operatingsystem => %w{Slamd64}
  setcode do
<<<<<<< HEAD
    releasefile = File.read('/etc/slamd64-version')
    if releasefile =~ /^\s*\w+\s+(\d+)\.(\d+)/
      $1 + "." + $2
    else
      "unknown"
=======
    if release = Facter::Util::FileRead.read('/etc/slamd64-version')
      if match = /^\s*\w+\s+(\d+)\.(\d+)/.match(release)
        match[1] + "." + match[2]
      else
        "unknown"
      end
>>>>>>> 531b87cf
    end
  end
end

Facter.add(:operatingsystemrelease) do
  confine :operatingsystem => :Alpine
  setcode do
    if release = Facter::Util::FileRead.read('/etc/alpine-release')
      release.sub!(/\s*$/, '')
      release
    end
  end
end

Facter.add(:operatingsystemrelease) do
  confine :operatingsystem => %W{Amazon}
  setcode do Facter[:lsbdistrelease].value end
end

Facter.add(:operatingsystemrelease) do
  confine :osfamily => :solaris
  setcode do
    if release = Facter::Util::FileRead.read('/etc/release')
      line = release.split("\n").first.chomp
      if match = /\s+s(\d+)[sx]?(_u\d+)?.*(?:SPARC|X86)/.match(line)
        match.captures.join('')
      end
    end
  end
end

Facter.add(:operatingsystemrelease) do
  setcode do Facter[:kernelrelease].value end
end<|MERGE_RESOLUTION|>--- conflicted
+++ resolved
@@ -51,14 +51,10 @@
 Facter.add(:operatingsystemrelease) do
   confine :operatingsystem => %w{Debian}
   setcode do
-<<<<<<< HEAD
-    release = File.read('/etc/debian_version')
-=======
     if release = Facter::Util::FileRead.read('/etc/debian_version')
       release.sub!(/\s*$/, '')
       release
     end
->>>>>>> 531b87cf
   end
 end
 
@@ -78,15 +74,6 @@
 Facter.add(:operatingsystemrelease) do
   confine :operatingsystem => %w{SLES SLED OpenSuSE}
   setcode do
-<<<<<<< HEAD
-    releasefile = File.read('/etc/SuSE-release')
-    if releasefile =~ /^VERSION\s*=\s*(\d+)/
-      releasemajor = $1
-      if releasefile =~ /^PATCHLEVEL\s*=\s*(\d+)/
-        releaseminor = $1
-      elsif releasefile =~ /^VERSION\s=.*.(\d+)/
-        releaseminor = $1
-=======
     if release = Facter::Util::FileRead.read('/etc/SuSE-release')
       if match = /^VERSION\s*=\s*(\d+)/.match(release)
         releasemajor = match[1]
@@ -98,7 +85,6 @@
           releaseminor = "0"
         end
         releasemajor + "." + releaseminor
->>>>>>> 531b87cf
       else
         "unknown"
       end
@@ -109,16 +95,10 @@
 Facter.add(:operatingsystemrelease) do
   confine :operatingsystem => %w{Slackware}
   setcode do
-<<<<<<< HEAD
-    release = File.read('/etc/slackware-version')
-    if release =~ /Slackware ([0-9.]+)/
-      $1
-=======
     if release = Facter::Util::FileRead.read('/etc/slackware-version')
       if match = /Slackware ([0-9.]+)/.match(release)
         match[1]
       end
->>>>>>> 531b87cf
     end
   end
 end
@@ -126,16 +106,10 @@
 Facter.add(:operatingsystemrelease) do
   confine :operatingsystem => %w{Mageia}
   setcode do
-<<<<<<< HEAD
-    release = File.read('/etc/mageia-release')
-    if release =~ /Mageia release ([0-9.]+)/
-      $1
-=======
     if release = Facter::Util::FileRead.read('/etc/mageia-release')
       if match = /Mageia release ([0-9.]+)/.match(release)
         match[1]
       end
->>>>>>> 531b87cf
     end
   end
 end
@@ -143,20 +117,12 @@
 Facter.add(:operatingsystemrelease) do
   confine :operatingsystem => %w{Bluewhite64}
   setcode do
-<<<<<<< HEAD
-    releasefile = File.read('/etc/bluewhite64-version')
-    if releasefile =~ /^\s*\w+\s+(\d+)\.(\d+)/
-      $1 + "." + $2
-    else
-      "unknown"
-=======
     if release = Facter::Util::FileRead.read('/etc/bluewhite64-version')
       if match = /^\s*\w+\s+(\d+)\.(\d+)/.match(release)
         match[1] + "." + match[2]
       else
         "unknown"
       end
->>>>>>> 531b87cf
     end
   end
 end
@@ -174,20 +140,12 @@
 Facter.add(:operatingsystemrelease) do
   confine :operatingsystem => %w{Slamd64}
   setcode do
-<<<<<<< HEAD
-    releasefile = File.read('/etc/slamd64-version')
-    if releasefile =~ /^\s*\w+\s+(\d+)\.(\d+)/
-      $1 + "." + $2
-    else
-      "unknown"
-=======
     if release = Facter::Util::FileRead.read('/etc/slamd64-version')
       if match = /^\s*\w+\s+(\d+)\.(\d+)/.match(release)
         match[1] + "." + match[2]
       else
         "unknown"
       end
->>>>>>> 531b87cf
     end
   end
 end
