require 'facter'

Facter.add('zfs_version') do
  setcode do
    if Facter::Core::Execution.which('zfs')
<<<<<<< HEAD
      zfs_help = Facter::Core::Execution.exec('zfs -? 2> /dev/null')
      zfs_has_upgrade = zfs_help.match(/\A.*upgrade.*\z/m) unless zfs_help.nil?
      if zfs_has_upgrade
        zfs_v = Facter::Core::Execution.exec('zfs upgrade -v')
        zfs_version = zfs_v.scan(/^\s+(\d+)\s+/m).flatten.last unless zfs_v.nil?
      end
=======
      zfs_v = Facter::Core::Execution.exec('zfs upgrade -v')
      zfs_version = zfs_v.scan(/^\s+(\d+)\s+/m).flatten.last unless zfs_v.empty?
>>>>>>> f0cdc268
    end
  end
end<|MERGE_RESOLUTION|>--- conflicted
+++ resolved
@@ -3,17 +3,12 @@
 Facter.add('zfs_version') do
   setcode do
     if Facter::Core::Execution.which('zfs')
-<<<<<<< HEAD
       zfs_help = Facter::Core::Execution.exec('zfs -? 2> /dev/null')
-      zfs_has_upgrade = zfs_help.match(/\A.*upgrade.*\z/m) unless zfs_help.nil?
+      zfs_has_upgrade = zfs_help.match(/\A.*upgrade.*\z/m) unless zfs_help.empty?
       if zfs_has_upgrade
         zfs_v = Facter::Core::Execution.exec('zfs upgrade -v')
-        zfs_version = zfs_v.scan(/^\s+(\d+)\s+/m).flatten.last unless zfs_v.nil?
+        zfs_version = zfs_v.scan(/^\s+(\d+)\s+/m).flatten.last unless zfs_v.empty?
       end
-=======
-      zfs_v = Facter::Core::Execution.exec('zfs upgrade -v')
-      zfs_version = zfs_v.scan(/^\s+(\d+)\s+/m).flatten.last unless zfs_v.empty?
->>>>>>> f0cdc268
     end
   end
 end