#!/usr/bin/env ruby
# frozen_string_literal: true

require 'thor'

module Facter
  class Cli < Thor
    class_option :color,
                 type: :boolean,
                 desc: 'Enable color output.'

    class_option :config,
                 aliases: '-c',
                 type: :string,
                 desc: 'The location of the config file.'

    class_option :custom_dir,
                 type: :string,
                 repeatable: true,
                 desc: 'A directory to use for custom facts.'

    class_option :debug,
                 aliases: '-d',
                 type: :boolean,
                 desc: 'Enable debug output.'

    class_option :external_dir,
                 type: :string,
                 repeatable: true,
                 desc: 'A directory to use for external facts.'

    class_option :help,
                 hide: true,
                 aliases: '-h',
                 type: :boolean,
                 desc: 'Print this help message.'

    class_option :man,
                 hide: true,
                 type: :boolean,
                 desc: 'Display manual.'

    class_option :hocon,
                 type: :boolean,
                 desc: 'Output in Hocon format.'

    class_option :json,
                 aliases: '-j',
                 type: :boolean,
                 desc: 'Output in JSON format.'

    class_option :list_block_groups,
                 type: :boolean,
                 desc: 'List the names of all blockable fact groups.'

    class_option :list_cache_groups,
                 type: :boolean,
                 desc: 'List the names of all cacheable fact groups.'

    class_option :log_level,
                 aliases: '-l',
                 type: :string,
                 desc: 'Set logging level. Supported levels are: none, trace, debug, info, warn, error, and fatal.'

    class_option :no_block,
                 type: :boolean,
                 desc: 'Disable fact blocking.'

    class_option :no_cache,
                 type: :boolean,
                 desc: 'Disable loading and refreshing facts from the cache'

    class_option :no_custom_facts,
                 type: :boolean,
                 desc: 'Disable custom facts.'

    class_option :'no-external_facts',
                 type: :boolean,
                 desc: 'Disable external facts.'

    class_option :no_ruby,
                 type: :boolean,
                 desc: 'Disable loading Ruby, facts requiring Ruby, and custom facts.'

    class_option :trace,
                 type: :boolean,
                 desc: 'Enable backtraces for custom facts.'

    class_option :verbose,
                 type: :boolean,
                 desc: 'Enable verbose (info) output.'

    class_option :puppet,
                 type: :boolean,
                 aliases: '-p',
                 desc: 'Load the Puppet libraries, thus allowing Facter to load Puppet-specific facts.'

    class_option :show_legacy,
                 type: :boolean,
                 desc: 'Show legacy facts when querying all facts.'

    class_option :version,
                 type: :string,
                 aliases: '-v',
                 desc: 'Print the version and exit.'

    class_option :yaml,
                 aliases: '-y',
                 type: :boolean,
                 desc: 'Output in YAML format.'

    class_option :strict,
                 type: :boolean,
                 desc: 'Enable more aggressive error reporting.'

<<<<<<< HEAD
=======
    class_option :puppet,
                 type: :boolean,
                 aliases: '-p',
                 desc: 'Load the Puppet libraries, thus allowing Facter to load Puppet-specific facts.'

    class_option :timing,
                 type: :boolean,
                 aliases: '-t',
                 desc: 'Show how much time it took to resolve each fact'

>>>>>>> 73620726
    desc '--man', 'Manual', hide: true
    map ['--man'] => :man
    def man(*args)
      require 'erb'
      negate_options = %w[block cache custom_facts external_facts]

      template = File.join(File.dirname(__FILE__), '..', '..', 'templates', 'man.erb')
      erb = ERB.new(File.read(template), nil, '-')
      erb.filename = template
      puts erb.result(binding)
    end

    desc 'query', 'Default method', hide: true
    desc '[options] [query] [query] [...]', ''
    def query(*args)
      output, status = Facter.to_user_output(@options, *args)
      puts output

      status = 1 if Facter::Log.errors?
      exit status
    end

    desc 'arg_parser', 'Parse arguments', hide: true
    def arg_parser(*args)
      # ignore unknown options
      args.reject! { |arg| arg.start_with?('-') }

      output, _status = Facter.to_user_output(@options, *args)

      output
    end

    desc '--version, -v', 'Print the version', hide: true
    map ['--version', '-v'] => :version
    def version
      puts Facter::VERSION
    end

    desc '--list-block-groups', 'List block groups', hide: true
    map ['--list-block-groups'] => :list_block_groups
    def list_block_groups(*args)
      options = @options.map { |(k, v)| [k.to_sym, v] }.to_h
      Facter::Options.init_from_cli(options, args)

      block_groups = Facter::FactGroups.new.groups.to_yaml.lines[1..-1].join
      block_groups.gsub!(/:\s*\n/, "\n")

      puts block_groups
    end

    desc '--list-cache-groups', 'List cache groups', hide: true
    map ['--list-cache-groups'] => :list_cache_groups
    def list_cache_groups(*args)
      options = @options.map { |(k, v)| [k.to_sym, v] }.to_h
      Facter::Options.init_from_cli(options, args)

      cache_groups = Facter::FactGroups.new.groups.to_yaml.lines[1..-1].join
      cache_groups.gsub!(/:\s*\n/, "\n")

      puts cache_groups
    end

    desc 'help', 'Help for all arguments'
    def help(*args)
      help_string = +''
      help_string << help_header(args)
      help_string << help_options
    end

    no_commands do
      def help_header(args)
        path = File.join(File.dirname(__FILE__), '../../')

        if args.include?(:puppet)
          Util::FileHelper.safe_read("#{path}fixtures/puppet_help_header")
        else
          Util::FileHelper.safe_read("#{path}fixtures/facter_help_header")
        end
      end

      def help_options
        help_options = +''
        class_options = Cli.class_options
        class_options.each do |class_option|
          option = class_option[1]
          next if option.hide

          help_options << build_option(option)
        end

        help_options
      end

      def build_option(option)
        help_option = +''
        help_option << option.aliases.join(',').rjust(10)
        help_option << ' '
        help_option << "[--#{option.name}]".ljust(30)
        help_option << " #{option.description}"
        help_option << "\n"

        help_option
      end
    end

    def self.exit_on_failure?
      true
    end

    default_task :query
  end
end<|MERGE_RESOLUTION|>--- conflicted
+++ resolved
@@ -113,19 +113,11 @@
                  type: :boolean,
                  desc: 'Enable more aggressive error reporting.'
 
-<<<<<<< HEAD
-=======
-    class_option :puppet,
-                 type: :boolean,
-                 aliases: '-p',
-                 desc: 'Load the Puppet libraries, thus allowing Facter to load Puppet-specific facts.'
-
     class_option :timing,
                  type: :boolean,
                  aliases: '-t',
                  desc: 'Show how much time it took to resolve each fact'
 
->>>>>>> 73620726
     desc '--man', 'Manual', hide: true
     map ['--man'] => :man
     def man(*args)
