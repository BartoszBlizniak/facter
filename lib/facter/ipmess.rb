## ipmess.rb
## Try to get additional Facts about the machine's network interfaces on Linux
##
## Original concept Copyright (C) 2007 psychedelys <psychedelys@gmail.com>
## Update and *BSD support (C) 2007 James Turnbull <james@lovedthanlost.net>
## 
## This program is free software; you can redistribute it and/or
## modify it under the terms of the GNU General Public License
## as published by the Free Software Foundation (version 2 of the License)
## This program is distributed in the hope that it will be useful,
## but WITHOUT ANY WARRANTY; without even the implied warranty of
## MERCHANTABILITY or FITNESS FOR A PARTICULAR PURPOSE.  See the
## GNU General Public License for more details.
## You should have received a copy of the GNU General Public License
## along with this program; if not, write to the Free Software
## Foundation, Inc., 51 Franklin St, Fifth Floor, Boston MA  02110-1301 USA

<<<<<<< HEAD
require 'facter/kernel'
=======
require 'facter/util/ip'
>>>>>>> 1a5ba719

Facter.add(:interfaces) do
       confine :kernel => [ :sunos, :freebsd, :openbsd, :netbsd, :linux ]
       setcode do
           Facter::IPAddress.get_interfaces.join(",")
       end
end

<<<<<<< HEAD
if Facter.value(:kernel) == "Linux"
=======
>>>>>>> 1a5ba719

Facter::IPAddress.get_interfaces.each do |interface|

Facter.add("ipaddress_" + interface) do
       confine :kernel => [ :sunos, :freebsd, :openbsd, :netbsd, :linux ]
       setcode do
           label = 'ipaddress'
           Facter::IPAddress.get_interface_value(interface, label)
       end
end

<<<<<<< HEAD
if Facter.value(:kernel) == "FreeBSD" || Facter.value(:kernel) == "OpenBSD" || Facter.value(:kernel) == "NetBSD"

       interfaces = nil
       interfaces = Facter.interfaces.split(" ")
       interfaces.each do |int|
         output_int = %x{/sbin/ifconfig #{int}}
         tmp1 = nil
         tmp2 = nil
         tmp3 = nil
         test = {}
          output_int.each { |s|
           tmp1 = $1 if s =~ /inet\s+([0-9]+\.[0-9]+\.[0-9]+\.[0-9]+)/
           tmp2 = $1 if s =~ /(?:ether|lladdr)\s+(\w\w:\w\w:\w\w:\w\w:\w\w:\w\w)/
           tmp3 = $1 if s =~ /netmask\s+(\w{10})/
            if tmp1 != nil && tmp2 != nil && tmp3 != nil && int != "lo"
              test["ipaddress_" + int] = tmp1
              test["macaddress_" + int] = tmp2
              test["netmask_" + int] = tmp3
              int = nil
              tmp1 = nil
              tmp2 = nil
              tmp3 = nil
            end
           } 
           test.each{|name,fact|
                Facter.add(name) do
                      confine :kernel => [ :freebsd, :openbsd, :netbsd ]
                      setcode do
                            fact
                      end
                end
           }
        end
end

if Facter.value(:kernel) == "SunOS"
=======
Facter.add("macaddress_" + interface) do
       confine :kernel => [ :sunos, :freebsd, :openbsd, :netbsd, :linux ]
       setcode do
           label = 'macaddress'
           Facter::IPAddress.get_interface_value(interface, label) 
       end
end

Facter.add("netmask_" + interface) do 
       confine :kernel => [ :sunos, :freebsd, :openbsd, :netbsd, :linux ]
       setcode do
           label = 'netmask'
           Facter::IPAddress.get_interface_value(interface, label)
       end
end
>>>>>>> 1a5ba719

end<|MERGE_RESOLUTION|>--- conflicted
+++ resolved
@@ -1,25 +1,23 @@
-## ipmess.rb
-## Try to get additional Facts about the machine's network interfaces on Linux
-##
-## Original concept Copyright (C) 2007 psychedelys <psychedelys@gmail.com>
-## Update and *BSD support (C) 2007 James Turnbull <james@lovedthanlost.net>
-## 
-## This program is free software; you can redistribute it and/or
-## modify it under the terms of the GNU General Public License
-## as published by the Free Software Foundation (version 2 of the License)
-## This program is distributed in the hope that it will be useful,
-## but WITHOUT ANY WARRANTY; without even the implied warranty of
-## MERCHANTABILITY or FITNESS FOR A PARTICULAR PURPOSE.  See the
-## GNU General Public License for more details.
-## You should have received a copy of the GNU General Public License
-## along with this program; if not, write to the Free Software
-## Foundation, Inc., 51 Franklin St, Fifth Floor, Boston MA  02110-1301 USA
+#
+# ipmess.rb
+# Try to get additional Facts about the machine's network interfaces on Linux
+#
+# Original concept Copyright (C) 2007 psychedelys <psychedelys@gmail.com>
+# Update and *BSD support (C) 2007 James Turnbull <james@lovedthanlost.net>
+# 
+# This program is free software; you can redistribute it and/or
+# modify it under the terms of the GNU General Public License
+# as published by the Free Software Foundation (version 2 of the License)
+# This program is distributed in the hope that it will be useful,
+# but WITHOUT ANY WARRANTY; without even the implied warranty of
+# MERCHANTABILITY or FITNESS FOR A PARTICULAR PURPOSE.  See the
+# GNU General Public License for more details.
+# You should have received a copy of the GNU General Public License
+# along with this program; if not, write to the Free Software
+# Foundation, Inc., 51 Franklin St, Fifth Floor, Boston MA  02110-1301 USA
+#
 
-<<<<<<< HEAD
-require 'facter/kernel'
-=======
 require 'facter/util/ip'
->>>>>>> 1a5ba719
 
 Facter.add(:interfaces) do
        confine :kernel => [ :sunos, :freebsd, :openbsd, :netbsd, :linux ]
@@ -28,10 +26,6 @@
        end
 end
 
-<<<<<<< HEAD
-if Facter.value(:kernel) == "Linux"
-=======
->>>>>>> 1a5ba719
 
 Facter::IPAddress.get_interfaces.each do |interface|
 
@@ -43,44 +37,6 @@
        end
 end
 
-<<<<<<< HEAD
-if Facter.value(:kernel) == "FreeBSD" || Facter.value(:kernel) == "OpenBSD" || Facter.value(:kernel) == "NetBSD"
-
-       interfaces = nil
-       interfaces = Facter.interfaces.split(" ")
-       interfaces.each do |int|
-         output_int = %x{/sbin/ifconfig #{int}}
-         tmp1 = nil
-         tmp2 = nil
-         tmp3 = nil
-         test = {}
-          output_int.each { |s|
-           tmp1 = $1 if s =~ /inet\s+([0-9]+\.[0-9]+\.[0-9]+\.[0-9]+)/
-           tmp2 = $1 if s =~ /(?:ether|lladdr)\s+(\w\w:\w\w:\w\w:\w\w:\w\w:\w\w)/
-           tmp3 = $1 if s =~ /netmask\s+(\w{10})/
-            if tmp1 != nil && tmp2 != nil && tmp3 != nil && int != "lo"
-              test["ipaddress_" + int] = tmp1
-              test["macaddress_" + int] = tmp2
-              test["netmask_" + int] = tmp3
-              int = nil
-              tmp1 = nil
-              tmp2 = nil
-              tmp3 = nil
-            end
-           } 
-           test.each{|name,fact|
-                Facter.add(name) do
-                      confine :kernel => [ :freebsd, :openbsd, :netbsd ]
-                      setcode do
-                            fact
-                      end
-                end
-           }
-        end
-end
-
-if Facter.value(:kernel) == "SunOS"
-=======
 Facter.add("macaddress_" + interface) do
        confine :kernel => [ :sunos, :freebsd, :openbsd, :netbsd, :linux ]
        setcode do
@@ -96,6 +52,5 @@
            Facter::IPAddress.get_interface_value(interface, label)
        end
 end
->>>>>>> 1a5ba719
 
 end