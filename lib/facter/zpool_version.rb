require 'facter'

Facter.add('zpool_version') do
  setcode do
    if Facter::Core::Execution.which('zpool')
      zpool_v = Facter::Core::Execution.exec('zpool upgrade -v')
<<<<<<< HEAD
      zpool_version = zpool_v.scan(/^\s+(\d+)\s+/m).flatten.last unless zpool_v.nil?
=======
      zpool_version = zpool_v.match(/ZFS pool version (\d+)./).captures.first unless zpool_v.empty?
>>>>>>> f0cdc268
    end
  end
end<|MERGE_RESOLUTION|>--- conflicted
+++ resolved
@@ -4,11 +4,7 @@
   setcode do
     if Facter::Core::Execution.which('zpool')
       zpool_v = Facter::Core::Execution.exec('zpool upgrade -v')
-<<<<<<< HEAD
-      zpool_version = zpool_v.scan(/^\s+(\d+)\s+/m).flatten.last unless zpool_v.nil?
-=======
-      zpool_version = zpool_v.match(/ZFS pool version (\d+)./).captures.first unless zpool_v.empty?
->>>>>>> f0cdc268
+      zpool_version = zpool_v.scan(/^\s+(\d+)\s+/m).flatten.last unless zpool_v.empty?
     end
   end
 end