--- conflicted
+++ resolved
@@ -3,23 +3,12 @@
 # Purpose: Return the number of physical processors.
 #
 # Resolution:
-<<<<<<< HEAD
-#   On linux, parses the output of '/proc/cpuinfo' for the number of unique
-#   lines with "physical id" in them.
 #
-# Caveats:
-#
-
-Facter.add("physicalprocessorcount") do
-    confine :kernel => :linux
-=======
 #   Attempts to use sysfs to get the physical IDs of the processors. Falls
 #   back to /proc/cpuinfo and "physical id" if sysfs is not available.
 #
 # Caveats:
 #
->>>>>>> c2ff8330
-
 Facter.add('physicalprocessorcount') do
   confine :kernel => :linux
 
