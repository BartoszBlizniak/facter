require 'facter/util/config'

module Facter
  module Core
    module Execution

      require 'facter/core/execution/base'
      require 'facter/core/execution/windows'
      require 'facter/core/execution/posix'

      @@impl = if Facter::Util::Config.is_windows?
                 Facter::Core::Execution::Windows.new
               else
                 Facter::Core::Execution::Posix.new
               end

      def self.impl
        @@impl
      end

      module_function

      # Returns the locations to be searched when looking for a binary. This
      # is currently determined by the +PATH+ environment variable plus
      # `/sbin` and `/usr/sbin` when run on unix
      #
      # @return [Array<String>] the paths to be searched for binaries
      # @api private
      def search_paths
        @@impl.search_paths
      end

      # Determines the full path to a binary. If the supplied filename does not
      # already describe an absolute path then different locations (determined
      # by {search_paths}) will be searched for a match.
      #
      # Returns nil if no matching executable can be found otherwise returns
      # the expanded pathname.
      #
      # @param bin [String] the executable to locate
      # @return [String,nil] the full path to the executable or nil if not
      #   found
      #
      # @api public
      def which(bin)
        @@impl.which(bin)
      end

      # Determine in a platform-specific way whether a path is absolute. This
      # defaults to the local platform if none is specified.
      #
      # @param path [String] the path to check
      # @param platform [:posix,:windows,nil] the platform logic to use
      def absolute_path?(path, platform = nil)
        @@impl.absolute_path?(path, platform)
      end

      # Given a command line, this returns the command line with the
      # executable written as an absolute path. If the executable contains
<<<<<<< HEAD
      # spaces, it has to be put in double quotes to be properly recognized.
=======
      # spaces, it has be put in double quotes to be properly recognized.
>>>>>>> e578c8a3
      #
      # @param command [String] the command line
      #
      # @return [String, nil] the command line with the executable's path
      # expanded, or nil if the executable cannot be found.
      def expand_command(command)
        @@impl.expand_command(command)
      end

      # Overrides environment variables within a block of code.  The
      # specified values will be set for the duration of the block, after
      # which the original values (if any) will be restored.
      #
      # @overload with_env(values, { || ... })
      #
      # @param values [Hash<String=>String>] A hash of the environment
      #   variables to override
      #
      # @return [void]
      #
      # @api public
      def with_env(values, &block)
        @@impl.with_env(values, &block)
      end

      # Executes a program and return the output of that program.
      #
      # Returns nil if the program can't be found, or if there is a problem
      # executing the code.
      #
      # @param code [String] the program to run
      # @return [String] the output of the program or the empty string on error
      #
      # @api public
      def exec(command)
        @@impl.exec(command)
      end
    end
  end
end<|MERGE_RESOLUTION|>--- conflicted
+++ resolved
@@ -57,11 +57,7 @@
 
       # Given a command line, this returns the command line with the
       # executable written as an absolute path. If the executable contains
-<<<<<<< HEAD
       # spaces, it has to be put in double quotes to be properly recognized.
-=======
-      # spaces, it has be put in double quotes to be properly recognized.
->>>>>>> e578c8a3
       #
       # @param command [String] the command line
       #
