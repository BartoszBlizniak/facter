--- conflicted
+++ resolved
@@ -1,10 +1,6 @@
 module Facter
   if not defined? FACTERVERSION then
-<<<<<<< HEAD
-    FACTERVERSION = '2.0.0-rc4'
-=======
     FACTERVERSION = '1.6.14'
->>>>>>> b0d651a3
   end
 
   def self.version
