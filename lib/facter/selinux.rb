# Fact: selinux
#
# Purpose:
#
# Resolution:
#
# Caveats:
#

# Fact for SElinux
# Written by immerda admin team (admin(at)immerda.ch)

sestatus_cmd = '/usr/sbin/sestatus'

# This supports the fact that the selinux mount point is not always in the
# same location -- the selinux mount point is operating system specific.
def selinux_mount_point
  path = "/selinux"
  if FileTest.exists?('/proc/self/mounts')
    # Centos 5 shows an error in which having ruby use File.read to read
    # /proc/self/mounts combined with the puppet agent run with --listen causes
    # a hang. Reading from other parts of /proc does not seem to cause this problem.
    # The work around is to read the file in another process.
    # -- andy Fri Aug 31 2012
    selinux_line = Facter::Core::Execution.exec('cat /proc/self/mounts').each_line.find { |line| line =~ /selinuxfs/ }
    if selinux_line
      path = selinux_line.split[1]
    end
  end
  path
end

Facter.add("selinux") do
  confine :kernel => :linux
  setcode do
    result = "false"
    if FileTest.exists?("#{selinux_mount_point}/enforce")
      if FileTest.exists?("/proc/self/attr/current")
        begin
          if (File.read("/proc/self/attr/current") != "kernel\0")
            result = "true"
          end
        rescue
        end
      end
    end
    result
  end
end

Facter.add("selinux_enforced") do
  confine :selinux => :true
  setcode do
    result = "false"
    if FileTest.exists?("#{selinux_mount_point}/enforce") and
       File.read("#{selinux_mount_point}/enforce") =~ /1/i
      result = "true"
    end
    result
  end
end

Facter.add("selinux_policyversion") do
  confine :selinux => :true
  setcode do
    result = 'unknown'
    if FileTest.exists?("#{selinux_mount_point}/policyvers")
      result = File.read("#{selinux_mount_point}/policyvers").chomp
    end
    result
  end
end

<<<<<<< HEAD
{ "selinux_current_mode" => "Current mode",
  "selinux_config_mode" => "Mode from config file",
  "selinux_config_policy" => "Policy from config file"
}.each_pair do |fact, label|
  Facter.add(fact) do
    confine :selinux => :true
    setcode do
      result = 'unknown'
      mode = Facter::Util::Resolution.exec(sestatus_cmd)
      mode.each_line { |l| result = $1 if l =~ /^#{label}\:\s+(\w+)$/i }
      result.chomp
    end
=======
Facter.add("selinux_current_mode") do
  confine :selinux => :true
  setcode do
    result = 'unknown'
    mode = Facter::Core::Execution.exec(sestatus_cmd)
    mode.each_line { |l| result = $1 if l =~ /^Current mode\:\s+(\w+)$/i }
    result.chomp
  end
end

Facter.add("selinux_config_mode") do
  confine :selinux => :true
  setcode do
    result = 'unknown'
    mode = Facter::Core::Execution.exec(sestatus_cmd)
    mode.each_line { |l| result = $1 if l =~ /^Mode from config file\:\s+(\w+)$/i }
    result.chomp
  end
end

Facter.add("selinux_config_policy") do
  confine :selinux => :true
  setcode do
    result = 'unknown'
    mode = Facter::Core::Execution.exec(sestatus_cmd)
    mode.each_line { |l| result = $1 if l =~ /^Policy from config file\:\s+(\w+)$/i }
    result.chomp
>>>>>>> bc85e8dd
  end
end

# This is a legacy fact which returns the old selinux_mode fact value to prevent
# breakages of existing manifests. It should be removed at the next major release.
# See ticket #6677.

Facter.add("selinux_mode") do
  confine :selinux => :true
  setcode do
    Facter.value(:selinux_config_policy)
  end
end<|MERGE_RESOLUTION|>--- conflicted
+++ resolved
@@ -71,7 +71,6 @@
   end
 end
 
-<<<<<<< HEAD
 { "selinux_current_mode" => "Current mode",
   "selinux_config_mode" => "Mode from config file",
   "selinux_config_policy" => "Policy from config file"
@@ -80,39 +79,10 @@
     confine :selinux => :true
     setcode do
       result = 'unknown'
-      mode = Facter::Util::Resolution.exec(sestatus_cmd)
+      mode = Facter::Core::Execution.exec(sestatus_cmd)
       mode.each_line { |l| result = $1 if l =~ /^#{label}\:\s+(\w+)$/i }
       result.chomp
     end
-=======
-Facter.add("selinux_current_mode") do
-  confine :selinux => :true
-  setcode do
-    result = 'unknown'
-    mode = Facter::Core::Execution.exec(sestatus_cmd)
-    mode.each_line { |l| result = $1 if l =~ /^Current mode\:\s+(\w+)$/i }
-    result.chomp
-  end
-end
-
-Facter.add("selinux_config_mode") do
-  confine :selinux => :true
-  setcode do
-    result = 'unknown'
-    mode = Facter::Core::Execution.exec(sestatus_cmd)
-    mode.each_line { |l| result = $1 if l =~ /^Mode from config file\:\s+(\w+)$/i }
-    result.chomp
-  end
-end
-
-Facter.add("selinux_config_policy") do
-  confine :selinux => :true
-  setcode do
-    result = 'unknown'
-    mode = Facter::Core::Execution.exec(sestatus_cmd)
-    mode.each_line { |l| result = $1 if l =~ /^Policy from config file\:\s+(\w+)$/i }
-    result.chomp
->>>>>>> bc85e8dd
   end
 end
 
