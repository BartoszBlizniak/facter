--- conflicted
+++ resolved
@@ -31,11 +31,7 @@
 Facter.add(:kernelrelease) do
   confine :kernel => "hp-ux"
   setcode do
-<<<<<<< HEAD
-    version = Facter::Util::Resolution.exec('uname -r')
-=======
-    version = Facter::Core::Execution.exec('uname -r') 
->>>>>>> bc85e8dd
+    version = Facter::Core::Execution.exec('uname -r')
     version[2..-1]
   end
 end
