--- conflicted
+++ resolved
@@ -19,69 +19,6 @@
 end
 
 Facter.add(:operatingsystem) do
-<<<<<<< HEAD
-    confine :kernel => :linux
-    setcode do
-        if Facter.value(:lsbdistid) == "Ubuntu"
-           "Ubuntu"
-        elsif FileTest.exists?("/etc/debian_version")
-            "Debian"
-        elsif FileTest.exists?("/etc/gentoo-release")
-            "Gentoo"
-        elsif FileTest.exists?("/etc/fedora-release")
-            "Fedora"
-        elsif FileTest.exists?("/etc/mandriva-release")
-            "Mandriva"
-        elsif FileTest.exists?("/etc/mandrake-release")
-            "Mandrake"
-        elsif FileTest.exists?("/etc/meego-release")
-            "MeeGo"
-        elsif FileTest.exists?("/etc/arch-release")
-            "Archlinux"
-        elsif FileTest.exists?("/etc/oracle-release")
-            "OracleLinux"
-        elsif FileTest.exists?("/etc/enterprise-release")
-            if FileTest.exists?("/etc/ovs-release")
-                "OVS"
-            else
-                "OEL"
-            end
-        elsif FileTest.exists?("/etc/vmware-release")
-            "VMWareESX"
-        elsif FileTest.exists?("/etc/redhat-release")
-            txt = File.read("/etc/redhat-release")
-            if txt =~ /centos/i
-                "CentOS"
-            elsif txt =~ /CERN/
-                "SLC"
-            elsif txt =~ /scientific/i 
-                "Scientific"
-            elsif txt =~ /^cloudlinux/i
-                "CloudLinux"
-            else
-                "RedHat"
-            end
-        elsif FileTest.exists?("/etc/SuSE-release")
-            txt = File.read("/etc/SuSE-release")
-            if txt =~ /^SUSE LINUX Enterprise Server/i
-                "SLES"
-            elsif txt =~ /^SUSE LINUX Enterprise Desktop/i
-                "SLED"
-            elsif txt =~ /^openSUSE/i
-                "OpenSuSE"
-            else
-                "SuSE"
-            end
-        elsif FileTest.exists?("/etc/bluewhite64-version")
-            "Bluewhite64"
-        elsif FileTest.exists?("/etc/slamd64-version")
-            "Slamd64"
-        elsif FileTest.exists?("/etc/slackware-version")
-            "Slackware"
-        elsif FileTest.exists?("/etc/alpine-release")
-            "Alpine"
-        end
-=======
   confine :kernel => :linux
   setcode do
     if Facter.value(:lsbdistid) == "Ubuntu"
@@ -146,7 +83,6 @@
       "Alpine"
     elsif Facter.value(:lsbdistdescription) =~ /Amazon Linux/
       "Amazon"
->>>>>>> 8a8903ea
     end
   end
 end
