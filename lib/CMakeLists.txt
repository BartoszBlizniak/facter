cmake_minimum_required(VERSION 3.2.2)

# Get the HEAD SHA1 commit message
get_commit_string(LIBFACTER_COMMIT)

# Generate a file containing the above version numbers
configure_file (
    "version.h.in"
    "${CMAKE_CURRENT_LIST_DIR}/inc/facter/version.h"
)

# Generate a .gemspec file based on the above version numbers
configure_file (
    "gemspec.in"
    "${CMAKE_CURRENT_LIST_DIR}/../.gemspec"
)

# Set compiler-specific flags
set(CMAKE_CXX_FLAGS ${FACTER_CXX_FLAGS})
leatherman_logging_namespace("puppetlabs.facter")

# Set the common (platform-independent) sources
set(LIBFACTER_COMMON_SOURCES
    "src/facts/array_value.cc"
    "src/facts/collection.cc"
    "src/facts/external/execution_resolver.cc"
    "src/facts/external/json_resolver.cc"
    "src/facts/external/resolver.cc"
    "src/facts/external/text_resolver.cc"
    "src/facts/external/yaml_resolver.cc"
    "src/facts/map_value.cc"
    "src/facts/resolver.cc"
    "src/facts/resolvers/augeas_resolver.cc"
    "src/facts/resolvers/disk_resolver.cc"
    "src/facts/resolvers/dmi_resolver.cc"
    "src/facts/resolvers/ec2_resolver.cc"
    "src/facts/resolvers/filesystem_resolver.cc"
    "src/facts/resolvers/gce_resolver.cc"
    "src/facts/resolvers/identity_resolver.cc"
    "src/facts/resolvers/kernel_resolver.cc"
    "src/facts/resolvers/ldom_resolver.cc"
    "src/facts/resolvers/load_average_resolver.cc"
    "src/facts/resolvers/memory_resolver.cc"
    "src/facts/resolvers/networking_resolver.cc"
    "src/facts/resolvers/operating_system_resolver.cc"
    "src/facts/resolvers/path_resolver.cc"
    "src/facts/resolvers/processor_resolver.cc"
    "src/facts/resolvers/ruby_resolver.cc"
    "src/facts/resolvers/ssh_resolver.cc"
    "src/facts/resolvers/system_profiler_resolver.cc"
    "src/facts/resolvers/timezone_resolver.cc"
    "src/facts/resolvers/uptime_resolver.cc"
    "src/facts/resolvers/virtualization_resolver.cc"
    "src/facts/resolvers/xen_resolver.cc"
    "src/facts/resolvers/zpool_resolver.cc"
    "src/facts/resolvers/zone_resolver.cc"
    "src/facts/resolvers/zfs_resolver.cc"
    "src/facts/cache.cc"
    "src/facts/scalar_value.cc"
    "src/logging/logging.cc"
    "src/ruby/aggregate_resolution.cc"
    "src/ruby/chunk.cc"
    "src/ruby/confine.cc"
    "src/ruby/fact.cc"
    "src/ruby/module.cc"
    "src/ruby/resolution.cc"
    "src/ruby/ruby.cc"
    "src/ruby/ruby_value.cc"
    "src/ruby/simple_resolution.cc"
    "src/util/scoped_file.cc"
    "src/util/string.cc"
    "src/util/config/config.cc"
    "src/util/yaml.cc"
)

# Set the POSIX sources if on a POSIX platform
if (UNIX)
    set(LIBFACTER_STANDARD_SOURCES
        "src/facts/posix/collection.cc"
        "src/facts/posix/identity_resolver.cc"
        "src/facts/posix/networking_resolver.cc"
        "src/facts/posix/operatingsystem_resolver.cc"
        "src/facts/posix/processor_resolver.cc"
        "src/facts/posix/ssh_resolver.cc"
        "src/facts/posix/timezone_resolver.cc"
        "src/facts/posix/uptime_resolver.cc"
        "src/facts/posix/xen_resolver.cc"
        "src/facts/posix/cache.cc"
        "src/util/posix/scoped_addrinfo.cc"
        "src/util/posix/scoped_descriptor.cc"
        "src/util/config/posix/config.cc"
    )
    if (OPENSSL_FOUND)
        set(LIBFACTER_STANDARD_SOURCES ${LIBFACTER_STANDARD_SOURCES} "src/util/posix/scoped_bio.cc")
    endif()

    if (NOT AIX)
        set(LIBFACTER_STANDARD_SOURCES
            ${LIBFACTER_STANDARD_SOURCES}
            "src/facts/posix/kernel_resolver.cc"
        )
    endif()
endif()

if (WIN32)
    set(LIBFACTER_STANDARD_SOURCES
        "src/facts/external/windows/powershell_resolver.cc"
        "src/facts/windows/collection.cc"
        "src/util/windows/wsa.cc"
    )
endif()

# Set the platform-specific sources
if (AIX)
    set(LIBFACTER_PLATFORM_SOURCES
        "src/facts/aix/collection.cc"
        "src/facts/aix/disk_resolver.cc"
        "src/facts/aix/filesystem_resolver.cc"
        "src/facts/aix/kernel_resolver.cc"
        "src/facts/aix/memory_resolver.cc"
        "src/facts/aix/networking_resolver.cc"
        "src/facts/aix/operating_system_resolver.cc"
        "src/facts/aix/processor_resolver.cc"
        "src/facts/aix/serial_number_resolver.cc"
    )

    set(LIBFACTER_PLATFORM_LIBRARIES
        odm
        lvm
    )
elseif ("${CMAKE_SYSTEM_NAME}" MATCHES "Darwin")
    set(LIBFACTER_PLATFORM_SOURCES
        "src/facts/bsd/filesystem_resolver.cc"
        "src/facts/bsd/networking_resolver.cc"
        "src/facts/bsd/uptime_resolver.cc"
        "src/facts/glib/load_average_resolver.cc"
        "src/facts/osx/dmi_resolver.cc"
        "src/facts/osx/networking_resolver.cc"
        "src/facts/osx/collection.cc"
        "src/facts/osx/memory_resolver.cc"
        "src/facts/osx/operating_system_resolver.cc"
        "src/facts/osx/processor_resolver.cc"
        "src/facts/osx/system_profiler_resolver.cc"
        "src/facts/osx/virtualization_resolver.cc"
        "src/util/bsd/scoped_ifaddrs.cc"
    )
elseif ("${CMAKE_SYSTEM_NAME}" MATCHES "SunOS")
    set(LIBFACTER_PLATFORM_SOURCES
        "src/facts/glib/load_average_resolver.cc"
        "src/facts/solaris/collection.cc"
        "src/facts/solaris/disk_resolver.cc"
        "src/facts/solaris/processor_resolver.cc"
        "src/facts/solaris/operating_system_resolver.cc"
        "src/facts/solaris/kernel_resolver.cc"
        "src/facts/solaris/filesystem_resolver.cc"
        "src/facts/solaris/dmi_resolver.cc"
        "src/facts/solaris/virtualization_resolver.cc"
        "src/facts/solaris/networking_resolver.cc"
        "src/facts/solaris/memory_resolver.cc"
        "src/facts/solaris/zfs_resolver.cc"
        "src/facts/solaris/zone_resolver.cc"
        "src/facts/solaris/zpool_resolver.cc"
        "src/facts/solaris/ldom_resolver.cc"
        "src/util/solaris/k_stat.cc"
        "src/util/solaris/scoped_kstat.cc"
    )
    set(LIBFACTER_PLATFORM_LIBRARIES
        kstat
        socket
        nsl
        rt
    )
elseif ("${CMAKE_SYSTEM_NAME}" MATCHES "Linux")
    set(LIBFACTER_PLATFORM_SOURCES
        "src/facts/bsd/networking_resolver.cc"
        "src/facts/glib/load_average_resolver.cc"
        "src/facts/linux/disk_resolver.cc"
        "src/facts/linux/dmi_resolver.cc"
        "src/facts/linux/filesystem_resolver.cc"
        "src/facts/linux/kernel_resolver.cc"
        "src/facts/linux/memory_resolver.cc"
        "src/facts/linux/networking_resolver.cc"
        "src/facts/linux/operating_system_resolver.cc"
        "src/facts/linux/os_linux.cc"
        "src/facts/linux/uptime_resolver.cc"
        "src/facts/linux/collection.cc"
        "src/facts/linux/processor_resolver.cc"
        "src/facts/linux/virtualization_resolver.cc"
        "src/util/bsd/scoped_ifaddrs.cc"
    )
    set(LIBFACTER_PLATFORM_LIBRARIES
        ${BLKID_LIBRARIES}
        rt
    )
elseif ("${CMAKE_SYSTEM_NAME}" MATCHES "FreeBSD")
    set(LIBFACTER_PLATFORM_SOURCES
        "src/facts/freebsd/collection.cc"
        "src/facts/glib/load_average_resolver.cc"
        "src/facts/bsd/filesystem_resolver.cc"
        "src/facts/bsd/networking_resolver.cc"
        "src/facts/bsd/uptime_resolver.cc"
        "src/facts/freebsd/processor_resolver.cc"
        "src/facts/freebsd/dmi_resolver.cc"
        "src/facts/freebsd/networking_resolver.cc"
        "src/util/bsd/scoped_ifaddrs.cc"
<<<<<<< HEAD
        "src/facts/freebsd/virtualization_resolver.cc"
=======
        "src/facts/freebsd/zfs_resolver.cc"
        "src/facts/freebsd/zpool_resolver.cc"
>>>>>>> 39ccf895
    )
elseif ("${CMAKE_SYSTEM_NAME}" MATCHES "OpenBSD")
    set(LIBFACTER_PLATFORM_SOURCES
        "src/facts/openbsd/collection.cc"
        "src/facts/glib/load_average_resolver.cc"
        "src/facts/bsd/filesystem_resolver.cc"
        "src/facts/bsd/networking_resolver.cc"
        "src/facts/bsd/uptime_resolver.cc"
        "src/facts/openbsd/dmi_resolver.cc"
        "src/facts/openbsd/networking_resolver.cc"
        "src/facts/openbsd/processor_resolver.cc"
        "src/util/bsd/scoped_ifaddrs.cc"
        "src/facts/openbsd/memory_resolver.cc"
        "src/facts/openbsd/virtualization_resolver.cc"
    )
elseif ("${CMAKE_SYSTEM_NAME}" MATCHES "Windows")
    set(LIBFACTER_PLATFORM_SOURCES
        "src/facts/windows/dmi_resolver.cc"
        "src/facts/windows/identity_resolver.cc"
        "src/facts/windows/kernel_resolver.cc"
        "src/facts/windows/memory_resolver.cc"
        "src/facts/windows/networking_resolver.cc"
        "src/facts/windows/operating_system_resolver.cc"
        "src/facts/windows/processor_resolver.cc"
        "src/facts/windows/timezone_resolver.cc"
        "src/facts/windows/uptime_resolver.cc"
        "src/facts/windows/virtualization_resolver.cc"
        "src/facts/windows/cache.cc"
        "src/util/config/windows/config.cc"
    )

    # The GetPerformanceInfo symbol has moved around a lot between Windows versions;
    # these options tie it to the backwards-compatible version.
    set(LIBFACTER_PLATFORM_LIBRARIES
        Psapi.lib
        Version.lib
        Wbemuuid.lib
        Secur32.lib
        Ws2_32.lib
        iphlpapi.lib
        userenv.lib
    )
    set(CMAKE_CXX_FLAGS "${CMAKE_CXX_FLAGS} -DPSAPI_VERSION=1")
endif()

if (WIN32)
    set(LIBFACTER_INSTALL_DESTINATION bin)
else()
    # TODO: lib64 for certain operating systems?
    set(LIBFACTER_INSTALL_DESTINATION lib)
endif()

if (JRUBY_SUPPORT)
    include_directories(${JNI_INCLUDE_DIRS})
    set(LIBFACTER_COMMON_SOURCES ${LIBFACTER_COMMON_SOURCES} src/java/facter.cc)

    configure_file(
        Facter.java.in
        "${CMAKE_BINARY_DIR}/lib/com/puppetlabs/Facter.java"
    )

    include(UseJava)
    add_jar(facter-jruby-jar "${CMAKE_BINARY_DIR}/lib/com/puppetlabs/Facter.java" OUTPUT_NAME facter OUTPUT_DIR "${CMAKE_BINARY_DIR}/lib" ENTRY_POINT com/puppetlabs/Facter)

    # javah does not atomically write the header file, so parallel builds can
    # read it before it finishes writing if not careful.
    add_custom_command(OUTPUT "${CMAKE_CURRENT_LIST_DIR}/src/java/com_puppetlabs_Facter.h"
                       COMMAND javah ARGS -classpath facter.jar -d "${CMAKE_CURRENT_LIST_DIR}/src/java" com.puppetlabs.Facter
                       WORKING_DIRECTORY "${CMAKE_BINARY_DIR}/lib"
                       DEPENDS facter-jruby-jar)
    # Anything that depends on facter-jruby wants both the jar AND the completely written header.
    add_custom_target(facter-jruby DEPENDS facter-jruby-jar "${CMAKE_CURRENT_LIST_DIR}/src/java/com_puppetlabs_Facter.h")
    set(LIBFACTER_COMMON_SOURCES ${LIBFACTER_COMMON_SOURCES} src/java/com_puppetlabs_Facter.h)
endif()

# Set include directories
include_directories(
    inc
    ${Boost_INCLUDE_DIRS}
    ${OPENSSL_INCLUDE_DIRS}
    ${YAMLCPP_INCLUDE_DIRS}
    ${CURL_INCLUDE_DIRS}
    ${LEATHERMAN_INCLUDE_DIRS}
    ${CPPHOCON_INCLUDE_DIRS}
)

link_directories(
    ${Boost_LIBRARY_DIRS}
    ${OPENSSL_LIBRARY_DIRS}
    ${YAMLCPP_LIBRARY_DIRS}
    ${CURL_LIBRARY_DIRS}
    ${CPPHOCON_LIBRARY_DIRS}
)

# Add the library target without a prefix (name already has the 'lib') and use '.so' for all platforms (Ruby extension file extension)
add_library(libfactersrc OBJECT ${LIBFACTER_COMMON_SOURCES} ${LIBFACTER_STANDARD_SOURCES} ${LIBFACTER_PLATFORM_SOURCES})
set_target_properties(libfactersrc PROPERTIES POSITION_INDEPENDENT_CODE true)
add_library(libfacter SHARED $<TARGET_OBJECTS:libfactersrc>)
set_target_properties(libfacter PROPERTIES PREFIX "" SUFFIX ".so" IMPORT_PREFIX "" IMPORT_SUFFIX ".so.a" VERSION ${PROJECT_VERSION})

if(AIX)
    # On AIX we need to be built such that we are "dynamically
    # loadable". This also means specifying an entry point, which for
    # a ruby module should be our ruby init fn.
    set_target_properties(libfacter PROPERTIES LINK_FLAGS "-Wl,-G -eInit_libfacter")
endif()

set(LIBS ${CPPHOCON_LIBRARIES})

# Static libraries should come before shared libraries, or you can end up
# with some really annoying link errors. However, we can configure whether
# Boost and Leatherman are linked statically or dynamically.
if (LEATHERMAN_SHARED)
    # If Leatherman is shared, Boost should come first because
    # it's static, or the order doesn't matter.
    list(APPEND LIBS ${Boost_LIBRARIES} ${LEATHERMAN_LIBRARIES})
else()
    # If Leatherman is static, it should come first as it depends
    # on Boost.
    list(APPEND LIBS ${LEATHERMAN_LIBRARIES} ${Boost_LIBRARIES})
endif()

list(APPEND LIBS
    ${OPENSSL_LIBRARIES}
    ${YAMLCPP_LIBRARIES}
    ${CURL_LIBRARIES}
    ${CMAKE_THREAD_LIBS_INIT}
)

# Link in additional libraries
target_link_libraries(libfacter PRIVATE ${LIBS} ${LIBFACTER_PLATFORM_LIBRARIES})

if (${CMAKE_SYSTEM_NAME} MATCHES "Darwin" AND BOOST_STATIC AND LEATHERMAN_USE_LOCALES)
    target_link_libraries(libfacter PRIVATE iconv)
endif()

symbol_exports(libfacter "${CMAKE_CURRENT_LIST_DIR}/inc/facter/export.h")
target_compile_definitions(libfactersrc PRIVATE "-Dlibfacter_EXPORTS")

leatherman_install(libfacter)
install(DIRECTORY inc/facter DESTINATION include)

# Always generate spec_helper.rb, as they might be used in packaging
# and testing on another machine.
# Generate a file for ruby testing
configure_file (
    "spec_helper.rb.in"
    "${CMAKE_CURRENT_LIST_DIR}/spec/spec_helper.rb"
)

if (APPLE)
    # Unfortunately the default DLEXT for most rubies on OSX is "bundle"
    # Ruby calls dlopen for the extension, which doesn't care if the "bundle" really is a dylib
    # Therefore, workaround this by symlinking "libfacter.bundle" to "libfacter.so"
    add_custom_command(TARGET libfacter POST_BUILD COMMAND ln -sf libfacter.so libfacter.bundle WORKING_DIRECTORY ${CMAKE_BINARY_DIR}/lib)
    message(STATUS "\"make install\" will create a symlink from ${CMAKE_INSTALL_PREFIX}/${LIBFACTER_INSTALL_DESTINATION}/libfacter.bundle to ${CMAKE_INSTALL_PREFIX}/${LIBFACTER_INSTALL_DESTINATION}/libfacter.so")
    install(CODE "EXECUTE_PROCESS(COMMAND ln -sf libfacter.so libfacter.bundle WORKING_DIRECTORY ${CMAKE_INSTALL_PREFIX}/${LIBFACTER_INSTALL_DESTINATION})")
endif()

set(RUBY_LIB_INSTALL "" CACHE PATH "Specify the location to install facter.rb")
if(RUBY_LIB_INSTALL)
    set(RUBY_VENDORDIR ${RUBY_LIB_INSTALL})
else()
    # Disable actually installing facter.rb if Ruby is not present and RUBY_LIB_INSTALL not specified.
    if (RUBY_FOUND)
        message(STATUS "Ruby ${RUBY_VERSION} found.")

        execute_process(COMMAND ${RUBY_EXECUTABLE} -rrbconfig -e "puts RbConfig::CONFIG['vendordir']" OUTPUT_VARIABLE RUBY_VENDORDIR_OUT)
        string(STRIP ${RUBY_VENDORDIR_OUT} RUBY_VENDORDIR)
    endif()
endif()

if(RUBY_VENDORDIR)
    file(RELATIVE_PATH LIBFACTER_INSTALL_RELATIVE ${RUBY_VENDORDIR} ${CMAKE_INSTALL_PREFIX})
    configure_file (
        "facter.rb.in"
        "${CMAKE_BINARY_DIR}/lib/facter.rb"
    )

    message(STATUS "\"make install\" will install facter.rb to ${RUBY_VENDORDIR}")
    install(FILES ${CMAKE_BINARY_DIR}/lib/facter.rb DESTINATION ${RUBY_VENDORDIR})

    if (JRUBY_SUPPORT)
        message(STATUS "\"make install\" will install facter.jar to ${RUBY_VENDORDIR} to support JRuby")
        install(FILES ${CMAKE_BINARY_DIR}/lib/facter.jar DESTINATION ${RUBY_VENDORDIR})
    endif()
endif()

if (JRUBY_SUPPORT)
    add_dependencies(libfacter facter-jruby)
endif()

add_subdirectory(tests)<|MERGE_RESOLUTION|>--- conflicted
+++ resolved
@@ -203,12 +203,9 @@
         "src/facts/freebsd/dmi_resolver.cc"
         "src/facts/freebsd/networking_resolver.cc"
         "src/util/bsd/scoped_ifaddrs.cc"
-<<<<<<< HEAD
-        "src/facts/freebsd/virtualization_resolver.cc"
-=======
         "src/facts/freebsd/zfs_resolver.cc"
         "src/facts/freebsd/zpool_resolver.cc"
->>>>>>> 39ccf895
+        "src/facts/freebsd/virtualization_resolver.cc"
     )
 elseif ("${CMAKE_SYSTEM_NAME}" MATCHES "OpenBSD")
     set(LIBFACTER_PLATFORM_SOURCES
