--- conflicted
+++ resolved
@@ -14,19 +14,11 @@
     owner: 'root'
     group: 'wheel'
     perms: '0644'
-<<<<<<< HEAD
-=======
-  etc:
-    path: 'private/etc'
-    owner: 'root'
-    group: 'wheel'
-    perms: '0644'
   man/man8:
     path: 'usr/share/man/man8'
     owner: 'root'
     group: 'wheel'
     perms: '0755'
->>>>>>> bba2746e
 files:
   '[A-Z]*':
     path: 'usr/share/doc/facter'
