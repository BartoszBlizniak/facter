if gem_source = ENV['GEM_SOURCE']
  source gem_source
else
  source "https://rubygems.org"
end

# C Ruby (MRI) or Rubinius, but NOT Windows
platforms :ruby do
  gem 'watchr', :group => :development
  gem 'pry', :group => :development
  gem 'yard', :group => :development
  gem 'redcarpet', :group => :development
end

group :development, :test do
  gem 'rake'
<<<<<<< HEAD
  gem 'facter', ">= 1.0.0", :path => File.expand_path("..", __FILE__)
  gem 'rspec', "~> 2.11.0"
  gem 'mocha', "~> 0.10.5"
  gem 'json', "~> 1.7", :platforms => :ruby_18
  gem 'puppetlabs_spec_helper'
end

platform :mswin, :mingw do
  gem "sys-admin", "~> 1.5.6"
  gem "win32-api", "~> 1.4.8"
  gem "win32-dir", "~> 0.3.7"
  gem "windows-api", "~> 0.4.1"
  gem "windows-pr", "~> 1.2.1"
  gem "win32console", "~> 1.3.2"
=======
  gem 'rspec', "~> 2.11.0", :require => false
  gem 'mocha', "~> 0.10.5", :require => false
  gem 'json', "~> 1.7", :platforms => :ruby, :require => false
  gem 'puppetlabs_spec_helper', :require => false
>>>>>>> 43540e33
end

gem 'facter', ">= 1.0.0", :path => File.expand_path("..", __FILE__), :require => false

if File.exists? "#{__FILE__}.local"
  eval(File.read("#{__FILE__}.local"), binding)
end

# vim:ft=ruby<|MERGE_RESOLUTION|>--- conflicted
+++ resolved
@@ -14,11 +14,9 @@
 
 group :development, :test do
   gem 'rake'
-<<<<<<< HEAD
-  gem 'facter', ">= 1.0.0", :path => File.expand_path("..", __FILE__)
   gem 'rspec', "~> 2.11.0"
   gem 'mocha', "~> 0.10.5"
-  gem 'json', "~> 1.7", :platforms => :ruby_18
+  gem 'json', "~> 1.7", :platforms => :ruby
   gem 'puppetlabs_spec_helper'
 end
 
@@ -29,15 +27,9 @@
   gem "windows-api", "~> 0.4.1"
   gem "windows-pr", "~> 1.2.1"
   gem "win32console", "~> 1.3.2"
-=======
-  gem 'rspec', "~> 2.11.0", :require => false
-  gem 'mocha', "~> 0.10.5", :require => false
-  gem 'json', "~> 1.7", :platforms => :ruby, :require => false
-  gem 'puppetlabs_spec_helper', :require => false
->>>>>>> 43540e33
 end
 
-gem 'facter', ">= 1.0.0", :path => File.expand_path("..", __FILE__), :require => false
+gem 'facter', ">= 1.0.0", :path => File.expand_path("..", __FILE__)
 
 if File.exists? "#{__FILE__}.local"
   eval(File.read("#{__FILE__}.local"), binding)
